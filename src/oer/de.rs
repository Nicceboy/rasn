--- conflicted
+++ resolved
@@ -326,13 +326,9 @@
     }
 
     fn parse_known_multiplier_string<
-<<<<<<< HEAD
-        T: crate::types::strings::StaticPermittedAlphabet + crate::types::AsnType + TryFrom<Vec<u8>>,
-=======
         T: crate::types::strings::StaticPermittedAlphabet
             + crate::types::AsnType
             + for<'a> TryFrom<&'a [u8], Error = crate::error::strings::PermittedAlphabetError>,
->>>>>>> cec37475
     >(
         &mut self,
         constraints: &Constraints,
@@ -340,37 +336,6 @@
         if let Some(size) = constraints.size() {
             // Fixed size, only data is included
             if size.constraint.is_fixed() && size.extensible.is_none() {
-<<<<<<< HEAD
-                let data = self
-                    .extract_data_by_length(*size.constraint.as_start().unwrap())
-                    .map(|data| data.to_bitvec())?;
-                return T::try_from(crate::bits::to_vec(&data)).map_err(|_| {
-                    DecodeError::string_conversion_failed(
-                        T::TAG,
-                        alloc::format!(
-                            "Failed to convert to string type '{}' from bytes - all bytes not in permitted alphabet.",
-                            T::alphabet_name()
-                        ),
-                        self.codec(),
-                    )
-                });
-            }
-        }
-        let length = self.decode_length()?;
-        T::try_from(crate::bits::to_vec(
-            &self.extract_data_by_length(length)?.to_bitvec(),
-        ))
-        .map_err(|_| {
-            DecodeError::string_conversion_failed(
-                T::TAG,
-                alloc::format!(
-                    "Failed to convert to string type '{}' from bytes - all bytes not in permitted alphabet.",
-                    T::alphabet_name()
-                ),
-                self.codec(),
-            )
-        })
-=======
                 let data = self.extract_data_by_length(*size.constraint.as_start().unwrap())?;
                 return T::try_from(data)
                     .map_err(|e| DecodeError::permitted_alphabet_error(e, self.codec()));
@@ -379,7 +344,6 @@
         let length = self.decode_length()?;
         T::try_from(self.extract_data_by_length(length)?)
             .map_err(|e| DecodeError::permitted_alphabet_error(e, self.codec()))
->>>>>>> cec37475
     }
 
     #[track_caller]
