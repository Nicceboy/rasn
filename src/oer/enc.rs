use alloc::{borrow::Cow, vec::Vec};
use bitvec::prelude::*;
use core::cell::RefCell;
use heapless::LinearMap;
use num_traits::ToPrimitive;

use crate::{
    types::{
        fields::FieldPresence, Any, BitStr, BitString, BmpString, Choice, Constraints, Constructed,
        Date, Enumerated, GeneralString, GeneralizedTime, Ia5String, IntegerType, NumericString,
        PrintableString, SetOf, Tag, TeletexString, UtcTime, VisibleString,
    },
    Codec, Encode,
};

/// ITU-T X.696 (02/2021) version of (C)OER encoding
/// On this crate, only canonical version will be used to provide unique and reproducible encodings.
/// Basic-OER is not supported and it might be that never will.
use crate::error::{CoerEncodeErrorKind, EncodeError, EncodeErrorKind};

pub const ITU_T_X696_OER_EDITION: f32 = 3.0;

/// Options for configuring the [`Encoder`][super::Encoder].
#[derive(Clone, Copy, Debug)]
pub struct EncoderOptions {
    encoding_rules: EncodingRules,
    set_encoding: bool,
}

impl EncoderOptions {
    // Return the default configuration for COER.
    // We reserve the possibility to use OER in the future by using the rules.
    #[must_use]
    pub const fn coer() -> Self {
        Self {
            encoding_rules: EncodingRules::Coer,
            set_encoding: false,
        }
    }
    fn without_set_encoding(mut self) -> Self {
        self.set_encoding = false;
        self
    }
    #[must_use]
    fn current_codec(self) -> Codec {
        match self.encoding_rules {
            EncodingRules::Oer => Codec::Oer,
            EncodingRules::Coer => Codec::Coer,
        }
    }
}
impl Default for EncoderOptions {
    fn default() -> Self {
        Self::coer()
    }
}
#[derive(Debug, Clone, Copy, PartialEq, Eq, PartialOrd, Ord)]
pub enum EncodingRules {
    Oer,
    Coer,
}

impl EncodingRules {
    #[must_use]
    pub fn is_coer(self) -> bool {
        matches!(self, Self::Coer)
    }
    #[must_use]
    pub fn is_oer(self) -> bool {
        matches!(self, Self::Oer)
    }
}
impl<const FC: usize> Default for Encoder<'_, FC> {
    fn default() -> Self {
        Self::new(EncoderOptions::coer())
    }
}

/// COER encoder. A subset of OER to provide canonical and unique encoding.
#[derive(Debug)]
pub struct Encoder<'a, const FC: usize = 0> {
    options: EncoderOptions,
    output: alloc::borrow::Cow<'a, RefCell<Vec<u8>>>,
    set_output: alloc::collections::BTreeMap<Tag, Vec<u8>>,
    // usize a.k.a. field index defines the order for Sequence
    field_bitfield: LinearMap<(usize, Tag), (FieldPresence, bool), FC>,
    current_field_index: usize,
    extension_fields: Vec<Option<Vec<u8>>>,
    is_extension_sequence: bool,
    parent_output_length: Option<usize>,
}
// ITU-T X.696 8.2.1 Only the following constraints are OER-visible:
// a) non-extensible single value constraints and value range constraints on integer types;
// b) non-extensible single value constraints on real types where the single value is either plus zero or minus zero or
// one of the special real values PLUS-INFINITY, MINUS-INFINITY and NOT-A-NUMBER;
// c) non-extensible size constraints on known-multiplier character string types, octetstring types, and bitstring
// types;
// d) non-extensible property settings constraints on the time type or on the useful and defined time types;
// e) inner type constraints applying OER-visible constraints to real types when used to restrict the mantissa, base,
// or exponent;
// f) inner type constraints applied to CHARACTER STRING or EMBEDDED-PDV types when used to restrict
// the value of the syntaxes component to a single value, or when used to restrict identification to the fixed
// alternative;
// g) contained subtype constraints in which the constraining type carries an OER-visible constraint.

// Tags are encoded only as part of the encoding of a choice type, where the tag indicates
// which alternative of the choice type is the chosen alternative (see 20.1).
impl<'a, const FC: usize> Encoder<'a, FC> {
    #[must_use]
    pub fn new(options: EncoderOptions) -> Self {
        Self {
            options,
            output: Cow::Owned(RefCell::new(Vec::with_capacity(16))),
            set_output: <_>::default(),
            field_bitfield: LinearMap::<_, _, FC>::default(),
            current_field_index: <_>::default(),
            extension_fields: <_>::default(),
            is_extension_sequence: bool::default(),
            parent_output_length: <_>::default(),
        }
    }
    pub fn from_buffer(options: EncoderOptions, output: &'a RefCell<Vec<u8>>) -> Self {
        Self {
            options,
            output: Cow::Borrowed(output),
            set_output: <_>::default(),
            field_bitfield: <_>::default(),
            current_field_index: <_>::default(),
            extension_fields: <_>::default(),
            is_extension_sequence: bool::default(),
            parent_output_length: <_>::default(),
        }
    }
    fn codec(&self) -> Codec {
        self.options.current_codec()
    }

    #[must_use]
    pub fn output(&self) -> Vec<u8> {
        core::mem::take(&mut *self.output.borrow_mut())
    }
    fn collect_set(&self) {
        self.output.borrow_mut().append(
            self.set_output
                .values()
                .flatten()
                .copied()
                .collect::<Vec<u8>>()
                .as_mut(),
        )
    }
    pub fn set_bit(&mut self, tag: Tag, bit: bool) {
        // In set encoding, field index does not matter
        // Tags need to be unique
        if self.options.set_encoding {
            if let Some((_, b)) = self.field_bitfield.get_mut(&(usize::default(), tag)) {
                *b = bit
            }
        } else if let Some((_, b)) = self
            .field_bitfield
            .get_mut(&(self.current_field_index, tag))
        {
            *b = bit;
            self.current_field_index += 1;
        }
    }
    fn extend(&mut self, tag: Tag) -> Result<(), EncodeError> {
        if self.options.set_encoding {
            // If not using mem::take here, remember to call output.clear() after encoding
            self.set_output
                .insert(tag, core::mem::take(&mut self.output.borrow_mut()));
        }
        Ok(())
    }
    /// Encode a tag as specified in ITU-T X.696 8.7
    ///
    /// Encoding of the tag is only required when encoding a choice type.
    fn encode_tag(tag: Tag) -> Vec<u8> {
        use crate::types::Class;
        let mut bv: BitVec<u8, Msb0> = BitVec::with_capacity(32);
        // Encode the tag class
        match tag.class {
            Class::Universal => bv.extend(&[false, false]),
            Class::Application => bv.extend(&[false, true]),
            Class::Context => bv.extend(&[true, false]),
            Class::Private => bv.extend(&[true, true]),
        }
        let mut tag_number = tag.value;
        // Encode the tag number
        if tag_number < 63 {
            for i in (0..6).rev() {
                bv.push(tag_number & (1 << i) != 0);
            }
        } else {
            bv.extend([true; 6].iter());
            // Generate the bits for the tag number
            let mut tag_bits = BitVec::<u8, Msb0>::with_capacity(16);
            while tag_number > 0 {
                tag_bits.push(tag_number & 1 != 0);
                tag_number >>= 1;
            }
            // Add leading zeros if needed to make length a multiple of 7
            while tag_bits.len() % 7 != 0 {
                tag_bits.push(false);
            }
            // Encode the bits in the "big-endian" format, with continuation bits
            for chunk in tag_bits.chunks(7).rev() {
                // 8th bit is continuation marker; true for all but the last octet
                bv.push(true);
                bv.extend(chunk);
            }
            // Correct the 8th bit of the last octet to be false
            let bv_last_8bit = bv.len() - 8;
            bv.replace(bv_last_8bit, false);
            debug_assert!(&bv[2..8].all());
            debug_assert!(&bv[9..16].any());
        }
        bv.into_vec()
    }

    fn encode_unconstrained_enum_index(&mut self, value: isize) -> Result<(), EncodeError> {
        let (bytes, needed) = value.to_signed_bytes_be();
        let mut length = u8::try_from(needed).map_err(|err| {
            EncodeError::integer_type_conversion_failed(
                alloc::format!(
                    "Length of length conversion failed when encoding enumerated index.\
                value likely too large: {err}"
                ),
                self.codec(),
            )
        })?;
        if length > 127 {
            // There seems to be an error in standard. It states that enumerated index can be
            // between –2^1015 and 2^1015 – 1, but then it limits the amount of subsequent bytes to 127
            return Err(CoerEncodeErrorKind::TooLongValue {
                length: needed as u128,
            }
            .into());
        }
        // We must swap the first bit to show long form
        // It is always zero by default with u8 type when value being < 128
        length |= 0b_1000_0000;
        self.output.borrow_mut().extend(&length.to_be_bytes());
        self.output.borrow_mut().extend(&bytes.as_ref()[..needed]);
        Ok(())
    }
    /// Encode the length of the value to output.
    /// `Length` of the data should be provided as full bytes.
    ///
    /// COER tries to use the shortest possible encoding and avoids leading zeros.
    fn encode_length(&mut self, length: usize) -> Result<(), EncodeError> {
        let (bytes, needed) = length.to_unsigned_bytes_be();
        if length < 128 {
            // First bit should be always zero when below 128: ITU-T X.696 8.6.4
            self.output.borrow_mut().extend(&bytes.as_ref()[..needed]);
            return Ok(());
        }
        let mut length_of_length = u8::try_from(needed).map_err(|err| {
            EncodeError::integer_type_conversion_failed(
                alloc::format!("Length of length conversion failed: {err}"),
                self.codec(),
            )
        })?;
        if length_of_length > 127 {
            return Err(CoerEncodeErrorKind::TooLongValue {
                length: length as u128,
            }
            .into());
        }
        // We must swap the first bit to show long form
        // It is always zero by default with u8 type when value being < 128
        length_of_length |= 0b_1000_0000;
        self.output
            .borrow_mut()
            .extend(&length_of_length.to_be_bytes());
        self.output.borrow_mut().extend(&bytes.as_ref()[..needed]);
        Ok(())
    }
    /// Encode integer `value_to_enc` with length determinant
    /// Either as signed or unsigned, set by `signed`
    fn encode_unconstrained_integer<I: IntegerType>(
        &mut self,
        // buffer: &mut Vec<u8>,
        value_to_enc: &I,
        signed: bool,
    ) -> Result<(), EncodeError> {
        if signed {
            let (bytes, needed) = value_to_enc.to_signed_bytes_be();
            self.encode_length(needed)?;
            self.output.borrow_mut().extend(&bytes.as_ref()[..needed]);
        } else {
            let (bytes, needed) = value_to_enc.to_unsigned_bytes_be();
            self.encode_length(needed)?;
            self.output.borrow_mut().extend(&bytes.as_ref()[..needed]);
        };
        Ok(())
    }

    /// Encode an integer value with constraints.
    ///
    /// Encoding depends on the range constraint, and has two scenarios.
    /// a) The effective value constraint has a lower bound, and that lower bound is zero or positive.
    /// b) The effective value constraint has either a negative lower bound or no lower bound.
    /// Other integer constraints are OER-invisible.
    /// Unlike PER, OER does not add an extension bit at the beginning of the encoding of an integer
    /// type with an extensible OER-visible constraint. Such a type is encoded as an integer type with no bounds.
    ///
    /// If the Integer is not bound or outside of range, we encode with the smallest number of octets possible.
    fn encode_integer_with_constraints<I: IntegerType>(
        &mut self,
        tag: Tag,
        constraints: &Constraints,
        value_to_enc: &I,
    ) -> Result<(), EncodeError> {
        if let Some(value) = constraints.value() {
            if !value.constraint.value.in_bound(value_to_enc) && value.extensible.is_none() {
                return Err(EncodeError::value_constraint_not_satisfied(
                    value_to_enc.to_bigint().unwrap_or_default(),
                    &value.constraint.value,
                    self.codec(),
                ));
            }
<<<<<<< HEAD
            ranges::determine_integer_size_and_sign(
                &value,
                value_to_enc,
                |value_to_enc, sign, octets| -> Result<(), EncodeError> {
                    if let Some(octets) = octets {
                        self.encode_constrained_integer_with_padding(
                            usize::from(octets),
                            value_to_enc,
                            sign,
                        )?;
                    } else {
                        self.encode_unconstrained_integer(value_to_enc, sign)?;
                    }
                    Ok(())
                },
            )?;
=======
            let (sign, octets) = if value.extensible.is_some() {
                (true, None)
            } else {
                (value.constraint.get_sign(), value.constraint.get_range())
            };
            if let Some(octets) = octets {
                self.encode_constrained_integer_with_padding(
                    &mut buffer,
                    usize::from(octets),
                    value_to_enc,
                    sign,
                )?;
            } else {
                self.encode_unconstrained_integer(&mut buffer, value_to_enc, sign)?;
            }
>>>>>>> e856418c
        } else {
            self.encode_unconstrained_integer(value_to_enc, true)?;
        }
        self.extend(tag)?;
        Ok(())
    }

    /// When range constraints are present, the integer is encoded as a fixed-size number.
    /// This means that the zero padding is possible even with COER encoding.
    fn encode_constrained_integer_with_padding<I: IntegerType>(
        &mut self,
        octets: usize,
        value: &I,
        signed: bool,
    ) -> Result<(), EncodeError> {
        use core::cmp::Ordering;
        if octets > 8 {
            return Err(CoerEncodeErrorKind::InvalidConstrainedIntegerOctetSize.into());
        }
        let signed_ref;
        let unsigned_ref;
        let needed: usize;
        let bytes = if signed {
            (signed_ref, needed) = value.to_signed_bytes_be();
            signed_ref.as_ref()
        } else {
            (unsigned_ref, needed) = value.to_unsigned_bytes_be();
            unsigned_ref.as_ref()
        };
        match octets.cmp(&needed) {
            Ordering::Greater => {
                if signed && value.is_negative() {
                    // 2's complement
                    self.output
                        .borrow_mut()
                        .extend(core::iter::repeat(0xff).take(octets - needed));
                } else {
                    self.output
                        .borrow_mut()
                        .extend(core::iter::repeat(0x00).take(octets - needed));
                }
            }
            Ordering::Less => {
                return Err(EncodeError::from_kind(
                    EncodeErrorKind::MoreBytesThanExpected {
                        value: needed,
                        expected: octets,
                    },
                    self.codec(),
                ));
            }
            // As is
            Ordering::Equal => {}
        };
        self.output.borrow_mut().extend(&bytes[..needed]);
        Ok(())
    }
    fn check_fixed_size_constraint(
        &self,
        length: usize,
        constraints: &Constraints,
    ) -> Result<bool, EncodeError> {
        if let Some(size) = constraints.size() {
            if !size.constraint.contains(&length) && size.extensible.is_none() {
                return Err(EncodeError::size_constraint_not_satisfied(
                    length,
                    &size.constraint,
                    self.codec(),
                ));
            }
            // Encode without length determinant
            if size.constraint.is_fixed() && size.extensible.is_none() {
                return Ok(true);
            }
        }
        // Prior checks before encoding with length determinant
        let max_permitted_length = usize::MAX / 8; // In compile time, no performance penalty?
        if length > max_permitted_length {
            return Err(EncodeError::length_exceeds_platform_size(self.codec()));
        }
        Ok(false)
    }

    fn output_length(&self) -> usize {
        let mut output_length = self.output.borrow().len();
        output_length += usize::from(self.is_extension_sequence);
        output_length += self
            .field_bitfield
            .values()
            .filter(|(presence, _)| presence.is_optional_or_default())
            .count();
        output_length += self.parent_output_length.unwrap_or_default();

        if self.options.set_encoding {
            output_length += self.set_output.values().map(Vec::len).sum::<usize>();
        }
        output_length
    }

    fn new_default_encoder<C: Constructed>(&self) -> Self {
        let mut encoder = Encoder::new(self.options.without_set_encoding());
        encoder.field_bitfield = C::FIELDS
            .iter()
            .enumerate()
            .map(|(i, field)| ((i, field.tag_tree.smallest_tag()), (field.presence, false)))
            .collect();
        encoder.parent_output_length = Some(self.output_length());
        encoder
    }
    fn encode_constructed<const N: usize, C: Constructed>(
        &mut self,
        tag: Tag,
        mut encoder: Encoder<N>,
    ) -> Result<(), EncodeError> {
        self.set_bit(tag, true);
        // ### PREAMBLE ###
        let mut preamble =
            BitString::with_capacity(C::FIELDS.number_of_optional_and_default_fields() + 1);
        // Section 16.2.2
        let extensions_defined = C::EXTENDED_FIELDS.is_some();
        let mut extensions_present = false;
        if extensions_defined {
            extensions_present = encoder.extension_fields.iter().any(Option::is_some);
            preamble.push(extensions_present);
        }
        // Section 16.2.3
        if C::FIELDS.number_of_optional_and_default_fields() > 0 {
            for bit in encoder
                .field_bitfield
                .values()
                .filter_map(|(presence, is_present)| {
                    presence.is_optional_or_default().then_some(is_present)
                })
                .copied()
            {
                preamble.push(bit);
            }
        }
        // 16.2.4 - fill missing bits from full octet with zeros
        if preamble.len() % 8 != 0 {
            let missing_bits = [false; 8];
            let missing = &missing_bits[..8 - preamble.len() % 8];
            preamble.extend(missing);
        }
        debug_assert!(preamble.len() % 8 == 0);
        self.output.borrow_mut().extend(preamble.as_raw_slice());
        // Section 16.3 ### Encodings of the components in the extension root ###
        // Must copy before move...
        let extension_fields = core::mem::take(&mut encoder.extension_fields);
        if encoder.field_bitfield.values().any(|(_, b)| *b) {
            if encoder.options.set_encoding {
                encoder.collect_set();
            }
            self.output.borrow_mut().append(&mut encoder.output());
        }
        if !extensions_defined || !extensions_present {
            self.extend(tag)?;
            return Ok(());
        }
        // Section 16.4 ### Extension addition presence bitmap ###
        let bitfield_length = extension_fields.len();
        let mut extension_bitmap_buffer = BitString::with_capacity(bitfield_length);
        #[allow(clippy::cast_possible_truncation)]
        let missing_bits: u8 = if bitfield_length > 0 {
            (8u8 - (bitfield_length % 8) as u8) % 8
        } else {
            0
        };
        debug_assert!((bitfield_length + 8 + missing_bits as usize) % 8 == 0);
        self.encode_length((8 + bitfield_length + missing_bits as usize) / 8)?;
        extension_bitmap_buffer.extend(missing_bits.to_be_bytes());
        for field in &extension_fields {
            extension_bitmap_buffer.push(field.is_some());
        }
        {
            let missing = [false; 8];
            let missing = &missing[..missing_bits as usize];
            extension_bitmap_buffer.extend(missing);
        }
        debug_assert!(extension_bitmap_buffer.len() % 8 == 0);
        self.output
            .borrow_mut()
            .extend(extension_bitmap_buffer.as_raw_slice());
        // Section 16.5 # Encodings of the components in the extension addition group, as open type
        for field in extension_fields.iter().filter_map(Option::as_ref) {
            self.encode_length(field.len())?;
            self.output.borrow_mut().extend(field);
        }
        self.extend(tag)?;
        Ok(())
    }
}

impl<'a, const FC: usize> crate::Encoder for Encoder<'a, FC> {
    type Ok = ();
    type Error = EncodeError;
    type AnyEncoder<const N: usize> = Encoder<'a, N>;

    fn codec(&self) -> Codec {
        self.options.current_codec()
    }

    fn encode_any(&mut self, tag: Tag, value: &Any) -> Result<Self::Ok, Self::Error> {
        self.set_bit(tag, true);
        self.encode_octet_string(tag, <Constraints>::default(), &value.contents)
    }

    /// ITU-T X.696 9.
    /// False is encoded as a single zero octet. In COER, true is always encoded as 0xFF.
    /// In Basic-OER, any non-zero octet value represents true, but we support only canonical encoding.
    fn encode_bool(&mut self, tag: Tag, value: bool) -> Result<Self::Ok, Self::Error> {
        self.set_bit(tag, true);
        self.output
            .borrow_mut()
            .extend(if value { &[0xffu8] } else { &[0x00u8] });
        self.extend(tag)
    }

    fn encode_bit_string(
        &mut self,
        tag: Tag,
        constraints: Constraints,
        value: &BitStr,
    ) -> Result<Self::Ok, Self::Error> {
        // TODO When Rec. ITU-T X.680 | ISO/IEC 8824-1, 22.7 applies (i.e., the bitstring type is defined with a
        // "NamedBitList"), the bitstring value shall be encoded with trailing 0 bits added or removed as necessary to satisfy the
        // effective size constraint.
        // Rasn does not currently support NamedBitList
        self.set_bit(tag, true);
        let mut bit_string_encoding = BitVec::<u8, Msb0>::with_capacity(value.len());

        if let Some(size) = constraints.size() {
            // Constraints apply only if the lower and upper bounds
            // of the effective size constraint are identical (13.1)
            if size.constraint.is_fixed() && size.extensible.is_none() {
                //  Series of octets will be empty, allowed as 13.2.3,
                // but this seems impossible to implement for decoder so not supported
                // Can't say if this is an error in standard or not when not handling NamedBitList
                // if value.is_empty() {
                // } else
                if size.constraint.contains(&value.len()) {
                    let missing_bits: usize = (8 - value.len() % 8) % 8;
                    let trailing = BitVec::<u8, Msb0>::repeat(false, missing_bits);
                    if missing_bits > 0 {
                        bit_string_encoding.extend(value);
                        bit_string_encoding.extend(trailing);
                    } else {
                        bit_string_encoding.extend(value);
                    }
                    self.output
                        .borrow_mut()
                        .extend(bit_string_encoding.as_raw_slice());
                } else {
                    return Err(EncodeError::size_constraint_not_satisfied(
                        value.len(),
                        &size.constraint,
                        self.codec(),
                    ));
                }
                self.extend(tag)?;
                return Ok(());
            }
        }

        // If the BitString is empty, length is one and initial octet is zero
        if value.is_empty() {
            self.encode_length(1)?;
            self.output.borrow_mut().extend(&[0x00u8]);
        } else {
            // TODO 22.7 X.680, NamedBitString and COER
            // if self.options.encoding_rules.is_coer()
            //     && value.trailing_zeros() > 7
            // {
            //     if value.first_one().is_some() {
            //         // In COER, we strip trailing zeros if they take full octets
            //         let trimmed_value = &value[..(value.len() - value.trailing_zeros() - 1)];
            //     }
            //     else {  }
            // }
            // With length determinant
            let missing_bits: usize = (8 - value.len() % 8) % 8;
            let trailing = [false; 8];
            let trailing = &trailing[..missing_bits];
            // missing bits never > 8
            bit_string_encoding.extend(missing_bits.to_u8().unwrap_or(0).to_be_bytes());
            bit_string_encoding.extend(value);
            bit_string_encoding.extend(trailing);
            self.encode_length(bit_string_encoding.len() / 8)?;
            self.output
                .borrow_mut()
                .extend(bit_string_encoding.as_raw_slice());
        }
        self.extend(tag)?;
        Ok(())
    }

    fn encode_enumerated<E: Enumerated>(
        &mut self,
        tag: Tag,
        value: &E,
    ) -> Result<Self::Ok, Self::Error> {
        // 11.5 The presence of an extension marker in the definition of an enumerated type does not affect the encoding of
        // the values of the enumerated type.
        // max size for enumerated value is currently only isize MIN/MAX
        // Spec allows between –2^1015 and 2^1015 – 1
        self.set_bit(tag, true);
        let number = value.discriminant();
        if 0isize <= number && number <= i8::MAX.into() {
            self.encode_constrained_integer_with_padding(1, &number, false)?;
        } else {
            // Value is signed here as defined in section 11.4
            // Long form but different from regular length determinant encoding
            self.encode_unconstrained_enum_index(number)?;
        }
        self.extend(tag)?;
        Ok(())
    }

    fn encode_object_identifier(
        &mut self,
        tag: Tag,
        value: &[u32],
    ) -> Result<Self::Ok, Self::Error> {
        self.set_bit(tag, true);
        let mut enc = crate::ber::enc::Encoder::new(crate::ber::enc::EncoderOptions::ber());
        let mut octets = enc.object_identifier_as_bytes(value)?;
        self.encode_length(octets.len())?;
        self.output.borrow_mut().append(&mut octets);
        self.extend(tag)?;
        Ok(())
    }

    fn encode_integer<I: IntegerType>(
        &mut self,
        tag: Tag,
        constraints: Constraints,
        value: &I,
    ) -> Result<Self::Ok, Self::Error> {
        self.set_bit(tag, true);
        self.encode_integer_with_constraints(tag, &constraints, value)
    }

    fn encode_null(&mut self, tag: Tag) -> Result<Self::Ok, Self::Error> {
        self.set_bit(tag, true);
        Ok(())
    }

    fn encode_octet_string(
        &mut self,
        tag: Tag,
        constraints: Constraints,
        value: &[u8],
    ) -> Result<Self::Ok, Self::Error> {
        self.set_bit(tag, true);
        if self.check_fixed_size_constraint(value.len(), &constraints)? {
            self.output.borrow_mut().extend(value);
        } else {
            // Use length determinant on other cases
            self.encode_length(value.len())?;
            self.output.borrow_mut().extend(value);
        }
        self.extend(tag)?;
        Ok(())
    }

    fn encode_general_string(
        &mut self,
        tag: Tag,
        constraints: Constraints,
        value: &GeneralString,
    ) -> Result<Self::Ok, Self::Error> {
        // Seems like it can be encoded as it is...
        self.set_bit(tag, true);
        self.encode_octet_string(tag, constraints, value)
    }

    fn encode_utf8_string(
        &mut self,
        tag: Tag,
        constraints: Constraints,
        value: &str,
    ) -> Result<Self::Ok, Self::Error> {
        self.set_bit(tag, true);
        self.encode_octet_string(tag, constraints, value.as_bytes())
    }

    fn encode_visible_string(
        &mut self,
        tag: Tag,
        constraints: Constraints,
        value: &VisibleString,
    ) -> Result<Self::Ok, Self::Error> {
        self.set_bit(tag, true);
        self.encode_octet_string(tag, constraints, value.as_iso646_bytes())
    }

    fn encode_ia5_string(
        &mut self,
        tag: Tag,
        constraints: Constraints,
        value: &Ia5String,
    ) -> Result<Self::Ok, Self::Error> {
        self.set_bit(tag, true);
        self.encode_octet_string(tag, constraints, value.as_iso646_bytes())
    }

    fn encode_printable_string(
        &mut self,
        tag: Tag,
        constraints: Constraints,
        value: &PrintableString,
    ) -> Result<Self::Ok, Self::Error> {
        self.set_bit(tag, true);
        self.encode_octet_string(tag, constraints, value.as_bytes())
    }

    fn encode_numeric_string(
        &mut self,
        tag: Tag,
        constraints: Constraints,
        value: &NumericString,
    ) -> Result<Self::Ok, Self::Error> {
        self.set_bit(tag, true);
        self.encode_octet_string(tag, constraints, value.as_bytes())
    }

    fn encode_teletex_string(
        &mut self,
        tag: Tag,
        constraints: Constraints,
        value: &TeletexString,
    ) -> Result<Self::Ok, Self::Error> {
        // X.690 8.23.5
        // TODO the octets specified in ISO/IEC 2022 for encodings in an 8-bit environment, using
        // the escape sequence and character codings registered in accordance with ISO/IEC 2375.
        self.set_bit(tag, true);
        self.encode_octet_string(tag, constraints, &value.to_bytes())
    }

    fn encode_bmp_string(
        &mut self,
        tag: Tag,
        constraints: Constraints,
        value: &BmpString,
    ) -> Result<Self::Ok, Self::Error> {
        self.set_bit(tag, true);
        self.encode_octet_string(tag, constraints, &value.to_bytes())
    }

    fn encode_generalized_time(
        &mut self,
        tag: Tag,
        value: &GeneralizedTime,
    ) -> Result<Self::Ok, Self::Error> {
        self.set_bit(tag, true);
        self.encode_octet_string(
            tag,
            Constraints::default(),
            &crate::der::enc::Encoder::datetime_to_canonical_generalized_time_bytes(value),
        )
    }

    fn encode_utc_time(&mut self, tag: Tag, value: &UtcTime) -> Result<Self::Ok, Self::Error> {
        self.set_bit(tag, true);
        self.encode_octet_string(
            tag,
            Constraints::default(),
            &crate::der::enc::Encoder::datetime_to_canonical_utc_time_bytes(value),
        )
    }

    fn encode_date(&mut self, tag: Tag, value: &Date) -> Result<Self::Ok, Self::Error> {
        self.set_bit(tag, true);
        self.encode_octet_string(
            tag,
            Constraints::default(),
            &crate::der::enc::Encoder::naivedate_to_date_bytes(value),
        )
    }
    fn encode_explicit_prefix<V: Encode>(
        &mut self,
        tag: Tag,
        value: &V,
    ) -> Result<Self::Ok, Self::Error> {
        if let Some((_, true)) = self.field_bitfield.get(&(self.current_field_index, tag)) {
            value.encode(self)
        } else if !self
            .field_bitfield
            .contains_key(&(self.current_field_index, tag))
        {
            value.encode(self)
        } else {
            self.set_bit(tag, true);
            value.encode_with_tag(self, tag)
        }
    }

    fn encode_sequence<const N: usize, C, F>(
        &mut self,
        tag: Tag,
        encoder_scope: F,
    ) -> Result<Self::Ok, Self::Error>
    where
        C: Constructed,
        F: FnOnce(&mut Self::AnyEncoder<N>) -> Result<(), Self::Error>,
    {
        let mut encoder = Encoder::<N>::new(self.options.without_set_encoding());
        encoder.field_bitfield = C::FIELDS
            .iter()
            .enumerate()
            .map(|(i, field)| ((i, field.tag_tree.smallest_tag()), (field.presence, false)))
            .collect();
        encoder.parent_output_length = Some(self.output_length());
        encoder_scope(&mut encoder)?;
        self.encode_constructed::<N, C>(tag, encoder)
    }

    fn encode_sequence_of<E: Encode>(
        &mut self,
        tag: Tag,
        value: &[E],
        _: Constraints,
    ) -> Result<Self::Ok, Self::Error> {
        // It seems that constraints here are not C/OER visible? No mention in standard...
        self.set_bit(tag, true);
        self.encode_unconstrained_integer(&value.len(), false)?;
        self.output
            .borrow_mut()
            .reserve(core::mem::size_of_val(value));
        let mut encoder = Encoder::<0>::from_buffer(self.options, &self.output);
        {
            for one in value {
                E::encode(one, &mut encoder)?;
            }
        }
        self.extend(tag)?;
        Ok(())
    }

    fn encode_set<const N: usize, C, F>(
        &mut self,
        tag: Tag,
        encoder_scope: F,
    ) -> Result<Self::Ok, Self::Error>
    where
        C: Constructed,
        F: FnOnce(&mut Self::AnyEncoder<N>) -> Result<(), Self::Error>,
    {
        let mut options = self.options;
        options.set_encoding = true;
        let mut encoder = Encoder::<N>::new(options);
        encoder.field_bitfield = C::FIELDS
            .canonised()
            .iter()
            .map(|field| {
                (
                    (usize::default(), field.tag_tree.smallest_tag()),
                    (field.presence, false),
                )
            })
            .collect();
        encoder.parent_output_length = Some(self.output_length());
        encoder_scope(&mut encoder)?;
        self.encode_constructed::<N, C>(tag, encoder)?;
        self.collect_set();
        Ok(())
    }

    fn encode_set_of<E: Encode>(
        &mut self,
        tag: Tag,
        value: &SetOf<E>,
        constraints: Constraints,
    ) -> Result<Self::Ok, Self::Error> {
        self.encode_sequence_of(tag, &value.iter().collect::<Vec<_>>(), constraints)
    }

    fn encode_some<E: Encode>(&mut self, value: &E) -> Result<Self::Ok, Self::Error> {
        self.set_bit(E::TAG, true);
        value.encode(self)
    }

    fn encode_some_with_tag_and_constraints<E: Encode>(
        &mut self,
        tag: Tag,
        constraints: Constraints,
        value: &E,
    ) -> Result<Self::Ok, Self::Error> {
        self.set_bit(tag, true);
        value.encode_with_tag_and_constraints(self, tag, constraints)
    }

    fn encode_none<E: Encode>(&mut self) -> Result<Self::Ok, Self::Error> {
        self.set_bit(E::TAG, false);
        Ok(())
    }

    fn encode_none_with_tag(&mut self, tag: Tag) -> Result<Self::Ok, Self::Error> {
        self.set_bit(tag, false);
        Ok(())
    }

    fn encode_choice<E: Encode + Choice>(
        &mut self,
        _: Constraints,
        _tag: Tag,
        encode_fn: impl FnOnce(&mut Self) -> Result<Tag, Self::Error>,
    ) -> Result<Self::Ok, Self::Error> {
        let mut choice_encoder = Self::new(self.options.without_set_encoding());
        let tag = encode_fn(&mut choice_encoder)?;

        let is_root_extension = crate::types::TagTree::tag_contains(&tag, E::VARIANTS);
        let mut tag_bytes: Vec<u8> = Self::encode_tag(tag);
        self.output.borrow_mut().append(&mut tag_bytes);
        if is_root_extension {
            self.output
                .borrow_mut()
                .append(&mut choice_encoder.output());
        } else {
            self.encode_length(choice_encoder.output.borrow().len())?;
            self.output
                .borrow_mut()
                .append(&mut choice_encoder.output());
        }
        self.extend(tag)?;
        Ok(())
    }

    fn encode_extension_addition<E: Encode>(
        &mut self,
        tag: Tag,
        constraints: Constraints,
        value: E,
    ) -> Result<Self::Ok, Self::Error> {
        let mut encoder = Self::new(self.options.without_set_encoding());
        encoder.current_field_index = self.current_field_index;
        // encoder.field_bitfield :Map::<_, _, 100>;
        _ = encoder.field_bitfield.insert(
            (self.current_field_index, tag),
            (FieldPresence::Optional, false),
        );
        E::encode_with_tag_and_constraints(&value, &mut encoder, tag, constraints)?;
        if encoder
            .field_bitfield
            .get(&(self.current_field_index, tag))
            .map_or(false, |(_, b)| *b)
        {
            self.set_bit(tag, true);
            self.extension_fields.push(Some(encoder.output()));
        } else {
            self.set_bit(tag, false);
            self.extension_fields.push(None);
        }
        Ok(())
    }
    fn encode_extension_addition_group<E>(
        &mut self,
        value: Option<&E>,
    ) -> Result<Self::Ok, Self::Error>
    where
        E: Encode + Constructed,
    {
        let Some(value) = value else {
            self.set_bit(E::TAG, false);
            self.extension_fields.push(None);
            return Ok(());
        };
        self.set_bit(E::TAG, true);
        let mut encoder = self.new_default_encoder::<E>();
        encoder.is_extension_sequence = true;
        value.encode(&mut encoder)?;

        let output = encoder.output();
        self.extension_fields.push(Some(output));
        Ok(())
    }
}

#[cfg(test)]
mod tests {
    use num_bigint::BigInt;

    use super::*;
    use crate::prelude::{AsnType, Decode, Encode};
    use crate::types::constraints::Constraints;
    use crate::{constraints, value_constraint};

    #[test]
    fn test_encode_bool() {
        let output = crate::coer::encode(&true).unwrap();
        let bv = BitVec::<u8, Msb0>::from_slice(&[0xffu8]);
        assert_eq!(output, bv.as_raw_slice());
        let output = crate::coer::encode(&false).unwrap();
        let bv = BitVec::<u8, Msb0>::from_slice(&[0x00u8]);
        assert_eq!(output, bv.as_raw_slice());
        let decoded = crate::coer::encode(&true).unwrap();
        assert_eq!(decoded, &[0xffu8]);
        let decoded = crate::coer::encode(&false).unwrap();
        assert_eq!(decoded, &[0x0]);
    }
    #[test]
    fn test_encode_integer_manual_setup() {
<<<<<<< HEAD
        let range_bound = Bounded::<i128>::Range {
            start: 0.into(),
            end: 255.into(),
        };
        let value_range = &[Constraint::Value(Extensible::new(Value::new(range_bound)))];
        let consts = Constraints::new(value_range);
        let mut encoder = Encoder::<0>::default();
        let result = encoder.encode_integer_with_constraints(Tag::INTEGER, &consts, &244);
=======
        const CONSTRAINT_1: Constraints = constraints!(value_constraint!(0, 255));
        let mut encoder = Encoder::default();
        let result = encoder.encode_integer_with_constraints(Tag::INTEGER, &CONSTRAINT_1, &244);
>>>>>>> e856418c
        assert!(result.is_ok());
        let v = vec![244u8];
        assert_eq!(encoder.output.borrow().to_vec(), v);
        encoder.output.borrow_mut().clear();
        let value = BigInt::from(256);
        let result = encoder.encode_integer_with_constraints(Tag::INTEGER, &CONSTRAINT_1, &value);
        assert!(result.is_err());
    }
    #[test]
    fn test_integer_with_length_determinant() {
        // Using defaults, no limits
        let constraints = Constraints::default();
        let mut encoder = Encoder::<0>::default();
        let result =
            encoder.encode_integer_with_constraints(Tag::INTEGER, &constraints, &BigInt::from(244));
        assert!(result.is_ok());
        let v = vec![2u8, 0, 244];
        assert_eq!(encoder.output.borrow().to_vec(), v);
        encoder.output.borrow_mut().clear();
        let result = encoder.encode_integer_with_constraints(
            Tag::INTEGER,
            &constraints,
            &BigInt::from(-1_234_567),
        );
        assert!(result.is_ok());
        let v = vec![0x03u8, 0xED, 0x29, 0x79];
        assert_eq!(encoder.output.borrow().to_vec(), v);
    }
    #[test]
    fn test_large_lengths() {
        let constraints = Constraints::default();
        let mut encoder = Encoder::<0>::default();

        // Signed integer with byte length of 128
        // Needs long form to represent
        let number: BigInt = BigInt::from(256).pow(127) - 1;
        let result = encoder.encode_integer_with_constraints(Tag::INTEGER, &constraints, &number);
        assert!(result.is_ok());
        let vc = [
            0x81, 0x80, 0x00, 0xff, 0xff, 0xff, 0xff, 0xff, 0xff, 0xff, 0xff, 0xff, 0xff, 0xff,
            0xff, 0xff, 0xff, 0xff, 0xff, 0xff, 0xff, 0xff, 0xff, 0xff, 0xff, 0xff, 0xff, 0xff,
            0xff, 0xff, 0xff, 0xff, 0xff, 0xff, 0xff, 0xff, 0xff, 0xff, 0xff, 0xff, 0xff, 0xff,
            0xff, 0xff, 0xff, 0xff, 0xff, 0xff, 0xff, 0xff, 0xff, 0xff, 0xff, 0xff, 0xff, 0xff,
            0xff, 0xff, 0xff, 0xff, 0xff, 0xff, 0xff, 0xff, 0xff, 0xff, 0xff, 0xff, 0xff, 0xff,
            0xff, 0xff, 0xff, 0xff, 0xff, 0xff, 0xff, 0xff, 0xff, 0xff, 0xff, 0xff, 0xff, 0xff,
            0xff, 0xff, 0xff, 0xff, 0xff, 0xff, 0xff, 0xff, 0xff, 0xff, 0xff, 0xff, 0xff, 0xff,
            0xff, 0xff, 0xff, 0xff, 0xff, 0xff, 0xff, 0xff, 0xff, 0xff, 0xff, 0xff, 0xff, 0xff,
            0xff, 0xff, 0xff, 0xff, 0xff, 0xff, 0xff, 0xff, 0xff, 0xff, 0xff, 0xff, 0xff, 0xff,
            0xff, 0xff, 0xff, 0xff,
        ];
        assert_eq!(encoder.output(), vc);
    }
    #[test]
    fn test_choice() {
        use crate as rasn;
        use crate::types::Integer;
        #[derive(AsnType, Decode, Debug, Encode, PartialEq)]
        #[rasn(choice, automatic_tags)]
        #[non_exhaustive]
        enum Choice {
            Normal(Integer),
            High(Integer),
            #[rasn(extension_addition)]
            Medium(Integer),
        }
        let mut encoder = Encoder::<0>::default();

        let choice = Choice::Normal(333.into());
        choice.encode(&mut encoder).unwrap();

        assert_eq!(encoder.output(), &[128, 2, 1, 77]);
    }
}<|MERGE_RESOLUTION|>--- conflicted
+++ resolved
@@ -320,24 +320,6 @@
                     self.codec(),
                 ));
             }
-<<<<<<< HEAD
-            ranges::determine_integer_size_and_sign(
-                &value,
-                value_to_enc,
-                |value_to_enc, sign, octets| -> Result<(), EncodeError> {
-                    if let Some(octets) = octets {
-                        self.encode_constrained_integer_with_padding(
-                            usize::from(octets),
-                            value_to_enc,
-                            sign,
-                        )?;
-                    } else {
-                        self.encode_unconstrained_integer(value_to_enc, sign)?;
-                    }
-                    Ok(())
-                },
-            )?;
-=======
             let (sign, octets) = if value.extensible.is_some() {
                 (true, None)
             } else {
@@ -345,15 +327,13 @@
             };
             if let Some(octets) = octets {
                 self.encode_constrained_integer_with_padding(
-                    &mut buffer,
                     usize::from(octets),
                     value_to_enc,
                     sign,
                 )?;
             } else {
-                self.encode_unconstrained_integer(&mut buffer, value_to_enc, sign)?;
-            }
->>>>>>> e856418c
+                self.encode_unconstrained_integer(value_to_enc, sign)?;
+            }
         } else {
             self.encode_unconstrained_integer(value_to_enc, true)?;
         }
@@ -1056,20 +1036,9 @@
     }
     #[test]
     fn test_encode_integer_manual_setup() {
-<<<<<<< HEAD
-        let range_bound = Bounded::<i128>::Range {
-            start: 0.into(),
-            end: 255.into(),
-        };
-        let value_range = &[Constraint::Value(Extensible::new(Value::new(range_bound)))];
-        let consts = Constraints::new(value_range);
+        const CONSTRAINT_1: Constraints = constraints!(value_constraint!(0, 255));
         let mut encoder = Encoder::<0>::default();
-        let result = encoder.encode_integer_with_constraints(Tag::INTEGER, &consts, &244);
-=======
-        const CONSTRAINT_1: Constraints = constraints!(value_constraint!(0, 255));
-        let mut encoder = Encoder::default();
         let result = encoder.encode_integer_with_constraints(Tag::INTEGER, &CONSTRAINT_1, &244);
->>>>>>> e856418c
         assert!(result.is_ok());
         let v = vec![244u8];
         assert_eq!(encoder.output.borrow().to_vec(), v);
