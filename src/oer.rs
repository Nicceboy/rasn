--- conflicted
+++ resolved
@@ -120,7 +120,6 @@
         decode_ok!(oer, Test, &[0b1000_0001, 0x01], Test::A);
     }
     #[test]
-<<<<<<< HEAD
     fn test_explicit_with_optional() {
         #[derive(AsnType, Decode, Encode, Clone, Debug, PartialEq, Eq)]
         pub struct SequenceOptionals {
@@ -137,7 +136,7 @@
             late: None,
         };
         round_trip!(oer, SequenceOptionals, test_seq, &[0x00, 0x01, 0x2A]);
-=======
+    }
     fn test_seq_preamble_unused_bits() {
         use crate as rasn;
         #[derive(AsnType, Decode, Encode, Clone, Debug, PartialEq, Eq)]
@@ -160,6 +159,5 @@
             },
             &data
         );
->>>>>>> 478ac5df
     }
 }