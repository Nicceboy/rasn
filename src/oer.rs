//! Codec for Octet Encoding Rules (OER).
//! Encodes in canonical format (COER), and decodes in more versatile format (OER).
pub mod de;
pub mod enc;
mod ranges;

pub use self::{de::Decoder, enc::Encoder};
use crate::error::{DecodeError, EncodeError};
use crate::types::Constraints;
/// Attempts to decode `T` from `input` using OER.
///
/// # Errors
/// Returns `DecodeError` if `input` is not valid OER encoding specific to the expected type.
pub fn decode<T: crate::Decode>(input: &[u8]) -> Result<T, DecodeError> {
    T::decode(&mut Decoder::new(
        crate::types::BitStr::from_slice(input),
        de::DecoderOptions::oer(),
    ))
}
/// Attempts to encode `value` of type `T` to OER.
///
/// # Errors
/// Returns `EncodeError` if `value` cannot be encoded as COER, usually meaning that constraints
/// are not met.
pub fn encode<T: crate::Encode>(value: &T) -> Result<alloc::vec::Vec<u8>, EncodeError> {
    let mut enc = Encoder::new(enc::EncoderOptions::coer());
    value.encode(&mut enc)?;
    Ok(enc.output())
}
/// Attempts to decode `T` from `input` using OER with constraints.
///
/// # Errors
/// Returns `DecodeError` if `input` is not valid OER encoding, while setting specific constraints.
#[allow(dead_code)]
pub fn decode_with_constraints<T: crate::Decode>(
    constraints: Constraints,
    input: &[u8],
) -> Result<T, DecodeError> {
    T::decode_with_constraints(
        &mut Decoder::new(
            crate::types::BitStr::from_slice(input),
            de::DecoderOptions::oer(),
        ),
        constraints,
    )
}
/// Attempts to encode `value` to COER with constraints.
///
/// # Errors
/// Returns `EncodeError` if `value` cannot be encoded as COER, while setting specific constraints.
#[allow(dead_code)]
pub fn encode_with_constraints<T: crate::Encode>(
    constraints: Constraints,
    value: &T,
) -> Result<alloc::vec::Vec<u8>, EncodeError> {
    let mut enc = Encoder::new(enc::EncoderOptions::coer());
    value.encode_with_constraints(&mut enc, constraints)?;
    Ok(enc.output())
}

#[cfg(test)]
mod tests {
    // Test differences of OER and COER.
    // On some cases, COER is more stricter than OER.
    use crate as rasn;
    use crate::prelude::*;

    #[test]
    fn test_bool() {
        for value in 0x01..=0xFEu8 {
            let bytes = [value];
            // Coer fails for other values than 0x00 and 0xFF.
            decode_error!(coer, bool, &bytes);
            decode_ok!(oer, bool, &bytes, true);
        }
    }
    #[test]
    fn test_length_determinant() {
        // short with leading zeros
        decode_error!(coer, Integer, &[0x00, 0x00, 0x00, 0x01, 0x01]);
        decode_error!(coer, Integer, &[0x00, 0x00, 0x00, 0x01, 0x01]);
        // Long form when not needed
        decode_error!(coer, Integer, &[0b1000_0001, 0x01, 0x01]);
        decode_ok!(oer, Integer, &[0b1000_0001, 0x01, 0x01], 1.into());
        decode_error!(
            coer,
            OctetString,
            &[0x87, 0x00, 0x00, 0x00, 0x00, 0x00, 0x00, 0x02, 0x41, 0x41]
        );
    }
    #[test]
    fn test_sequence_of() {
        #[derive(AsnType, Decode, Encode, Debug, Clone, PartialEq)]
        struct TestA {
            a: TestB,
        }
        #[derive(AsnType, Decode, Encode, Debug, Clone, PartialEq)]
        struct TestB {
            a: u8,
            b: Option<u8>,
            c: SequenceOf<u8>,
        }
        let data = [61, 11];
        decode_error!(oer, TestA, &data);
        let data: [u8; 108] = [30; 108];
        decode_error!(oer, TestA, &data);
    }
    #[test]
    fn test_enumerated() {
        // short with leading zeros
        #[derive(AsnType, Decode, Encode, Debug, Clone, Copy, PartialEq)]
        #[rasn(enumerated)]
        enum Test {
            A = 1,
            B = 2,
        }
        #[derive(AsnType, Decode, Encode, Debug, Clone, Copy, PartialEq)]
        #[rasn(enumerated)]
        enum TestDefaults {
            A,
            B,
        }
        // Leading zeroes
        decode_error!(coer, Test, &[0x00, 0x00, 0x00, 0x01, 0x01]);
        // Leading zeros not allowed for enumerated values in any case
        round_trip!(oer, Test, Test::A, &[0x01]);
        round_trip!(oer, TestDefaults, TestDefaults::A, &[0x00]);
        // Unfortunately, below is correct since we just parse the first byte and do not check the
        // remainder in reality
        decode_ok!(oer, TestDefaults, &[0x00, 0x00], TestDefaults::A);
        decode_error!(oer, Test, &[0x00, 0x01]);
        decode_error!(oer, Test, &[0x00, 0x81, 0x01]);
        decode_ok!(oer, Test, &[0x81, 0x01], Test::A);
        decode_ok!(oer, Test, &[0x01], Test::A);
        // Long form when not needed
        decode_error!(coer, Test, &[0b1000_0001, 0x01]);
        decode_ok!(oer, Test, &[0b1000_0001, 0x01], Test::A);
    }
    #[test]
<<<<<<< HEAD
    fn test_explicit_with_optional() {
        #[derive(AsnType, Decode, Encode, Clone, Debug, PartialEq, Eq)]
        pub struct SequenceOptionals {
            #[rasn(tag(explicit(0)))]
            pub it: Integer,
            #[rasn(tag(explicit(1)))]
            pub is: Option<OctetString>,
            #[rasn(tag(explicit(2)))]
            pub late: Option<Integer>,
        }
        let test_seq = SequenceOptionals {
            it: 42.into(),
            is: None,
            late: None,
        };
        round_trip!(oer, SequenceOptionals, test_seq, &[0x00, 0x01, 0x2A]);
    }
=======
>>>>>>> 35d85618
    fn test_seq_preamble_unused_bits() {
        use crate as rasn;
        #[derive(AsnType, Decode, Encode, Clone, Debug, PartialEq, Eq)]
        #[rasn(automatic_tags)]
        pub struct SequenceOptionals {
            pub it: Integer,
            pub is: Option<OctetString>,
            pub late: Option<Integer>,
        }
        let data = [0x10, 0x01, 0x2A];
        decode_error!(coer, SequenceOptionals, &data);
        let data = [0x0, 0x01, 0x2A];
        round_trip!(
            oer,
            SequenceOptionals,
            SequenceOptionals {
                it: 42.into(),
                is: None,
                late: None
            },
            &data
        );
    }
}<|MERGE_RESOLUTION|>--- conflicted
+++ resolved
@@ -137,7 +137,6 @@
         decode_ok!(oer, Test, &[0b1000_0001, 0x01], Test::A);
     }
     #[test]
-<<<<<<< HEAD
     fn test_explicit_with_optional() {
         #[derive(AsnType, Decode, Encode, Clone, Debug, PartialEq, Eq)]
         pub struct SequenceOptionals {
@@ -155,8 +154,7 @@
         };
         round_trip!(oer, SequenceOptionals, test_seq, &[0x00, 0x01, 0x2A]);
     }
-=======
->>>>>>> 35d85618
+    #[test]
     fn test_seq_preamble_unused_bits() {
         use crate as rasn;
         #[derive(AsnType, Decode, Encode, Clone, Debug, PartialEq, Eq)]
