use super::*;

use crate::error::strings::PermittedAlphabetError;
use alloc::{borrow::ToOwned, vec::Vec};
use once_cell::race::OnceBox;

/// A string which contains a subset of the ISO 646 character set.
/// Type **should be** constructed by using `try_from` or `from` methods.
///
/// This type is restricted to allow only the graphically visible characters and space character (0x20),
/// which is defined in X.680 (02/2021), Section 41, Table 8.
///
/// Should contain registration 6. set from ISO International Register of Coded Character Sets and SPACE character.
/// Graphical restrictions (registration 6.) are defined freely and publicly in sister standard ITU-T T.50, section 6.4.
#[derive(Debug, Default, Clone, Hash, PartialEq, Eq, PartialOrd, Ord)]
#[allow(clippy::module_name_repetitions)]
pub struct VisibleString(pub(super) Vec<u8>);
static CHARACTER_MAP: OnceBox<alloc::collections::BTreeMap<u32, u32>> = OnceBox::new();
static INDEX_MAP: OnceBox<alloc::collections::BTreeMap<u32, u32>> = OnceBox::new();

impl VisibleString {
    /// Create a new `VisibleString` from ISO 646 bytes (also known as US-ASCII/IA5/IRA5).
    ///
    /// # Errors
    ///
    /// Error of type `InvalidIso646Bytes` is raised if the restriction is not met.
    pub fn from_iso646_bytes(bytes: &[u8]) -> Result<Self, PermittedAlphabetError> {
        Ok(Self(Self::try_from_slice(bytes)?))
    }
    /// Converts the `VisibleString` into ISO 646 bytes (also known as US-ASCII/IA5/IRA5).
    #[must_use]
    pub fn as_iso646_bytes(&self) -> &[u8] {
        &self.0
    }
}

impl StaticPermittedAlphabet for VisibleString {
    type T = u8;
    /// Includes Space (0x20) and all graphically visible characters (0x21-0x7E).
    const CHARACTER_SET: &'static [u32] = &[
        0x20, 0x21, 0x22, 0x23, 0x24, 0x25, 0x26, 0x27, 0x28, 0x29, 0x2A, 0x2B, 0x2C, 0x2D, 0x2E,
        0x2F, 0x30, 0x31, 0x32, 0x33, 0x34, 0x35, 0x36, 0x37, 0x38, 0x39, 0x3A, 0x3B, 0x3C, 0x3D,
        0x3E, 0x3F, 0x40, 0x41, 0x42, 0x43, 0x44, 0x45, 0x46, 0x47, 0x48, 0x49, 0x4A, 0x4B, 0x4C,
        0x4D, 0x4E, 0x4F, 0x50, 0x51, 0x52, 0x53, 0x54, 0x55, 0x56, 0x57, 0x58, 0x59, 0x5A, 0x5B,
        0x5C, 0x5D, 0x5E, 0x5F, 0x60, 0x61, 0x62, 0x63, 0x64, 0x65, 0x66, 0x67, 0x68, 0x69, 0x6A,
        0x6B, 0x6C, 0x6D, 0x6E, 0x6F, 0x70, 0x71, 0x72, 0x73, 0x74, 0x75, 0x76, 0x77, 0x78, 0x79,
        0x7A, 0x7B, 0x7C, 0x7D, 0x7E,
    ];
    const CHARACTER_SET_NAME: constrained::CharacterSetName =
        constrained::CharacterSetName::Visible;

<<<<<<< HEAD
    fn alphabet_name() -> &'static str {
        "VisibleString"
    }

    fn chars(&self) -> Box<dyn Iterator<Item = u32> + '_> {
        Box::from(self.0.iter().map(|byte| *byte as u32))
=======
    fn chars(&self) -> impl Iterator<Item = u32> + '_ {
        self.0.iter().map(|&byte| byte as u32)
>>>>>>> cec37475
    }

    #[track_caller]
    fn push_char(&mut self, ch: u32) {
        self.0.push(ch as u8);
    }

    fn index_map() -> &'static alloc::collections::BTreeMap<u32, u32> {
        INDEX_MAP.get_or_init(Self::build_index_map)
    }

    fn character_map() -> &'static alloc::collections::BTreeMap<u32, u32> {
        CHARACTER_MAP.get_or_init(Self::build_character_map)
    }
}

impl core::fmt::Display for VisibleString {
    fn fmt(&self, f: &mut core::fmt::Formatter<'_>) -> core::fmt::Result {
        f.write_str(core::str::from_utf8(self.as_iso646_bytes()).unwrap())
    }
}

impl AsnType for VisibleString {
    const TAG: Tag = Tag::VISIBLE_STRING;
}

impl Encode for VisibleString {
    fn encode_with_tag_and_constraints<'b, E: Encoder<'b>>(
        &self,
        encoder: &mut E,
        tag: Tag,
        constraints: Constraints,
    ) -> Result<(), E::Error> {
        encoder
            .encode_visible_string(tag, constraints, self)
            .map(drop)
    }
}

impl Decode for VisibleString {
    fn decode_with_tag_and_constraints<D: Decoder>(
        decoder: &mut D,
        tag: Tag,
        constraints: Constraints,
    ) -> Result<Self, D::Error> {
        decoder.decode_visible_string(tag, constraints)
    }
}

impl From<VisibleString> for bytes::Bytes {
    fn from(value: VisibleString) -> Self {
        value.0.into()
    }
}

impl From<VisibleString> for alloc::string::String {
    fn from(value: VisibleString) -> Self {
        Self::from_utf8(value.as_iso646_bytes().to_owned()).unwrap()
    }
}<|MERGE_RESOLUTION|>--- conflicted
+++ resolved
@@ -49,17 +49,8 @@
     const CHARACTER_SET_NAME: constrained::CharacterSetName =
         constrained::CharacterSetName::Visible;
 
-<<<<<<< HEAD
-    fn alphabet_name() -> &'static str {
-        "VisibleString"
-    }
-
-    fn chars(&self) -> Box<dyn Iterator<Item = u32> + '_> {
-        Box::from(self.0.iter().map(|byte| *byte as u32))
-=======
     fn chars(&self) -> impl Iterator<Item = u32> + '_ {
         self.0.iter().map(|&byte| byte as u32)
->>>>>>> cec37475
     }
 
     #[track_caller]
