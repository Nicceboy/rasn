--- conflicted
+++ resolved
@@ -4,82 +4,8 @@
 
 extern crate alloc;
 
-<<<<<<< HEAD
-#[macro_export]
-#[cfg(test)]
-macro_rules! round_trip {
-    ($codec:ident, $typ:ty, $value:expr, $expected:expr) => {{
-        let value: $typ = $value;
-        let expected: &[u8] = $expected;
-        let result = crate::$codec::encode(&value);
-        let actual_encoding = match result {
-            Ok(actual_encoding) => {
-                pretty_assertions::assert_eq!(expected, &*actual_encoding);
-                actual_encoding
-            }
-            Err(error) => {
-                panic!("Unexpected encoding error: {:?}", error);
-            }
-        };
-        let decoded_value: $typ = crate::$codec::decode(&actual_encoding).unwrap();
-        pretty_assertions::assert_eq!(value, decoded_value);
-    }};
-}
-#[cfg(test)]
-macro_rules! encode_error {
-    ($codec:ident, $typ:ty, $value:expr) => {{
-        let value: $typ = $value;
-        let result = crate::$codec::encode(&value);
-        match result {
-            Ok(actual_encoding) => {
-                panic!(
-                    "Expected an encoding error but got a valid encoding: {:?}",
-                    &*actual_encoding
-                );
-            }
-            Err(_) => {
-                // Expected an encoding error, so we're good!
-            }
-        }
-    }};
-}
-#[cfg(test)]
-macro_rules! decode_error {
-    ($codec:ident, $typ:ty, $value:expr) => {{
-        match crate::$codec::decode::<$typ>($value) {
-            Ok(_) => {
-                panic!("Unexpected decoding success!");
-            }
-            Err(_) => {
-                // Expected a decoding error, so we're good!
-            }
-        }
-    }};
-}
-#[cfg(test)]
-macro_rules! decode_ok {
-    ($codec:ident, $typ:ty, $value:expr, $expected:expr) => {{
-        match crate::$codec::decode::<$typ>($value) {
-            Ok(result) => {
-                pretty_assertions::assert_eq!(result, $expected);
-            }
-            Err(e) => {
-                panic!("Unexpected decoding failure!: {e}");
-            }
-        }
-    }};
-}
-
-#[cfg(test)]
-macro_rules! round_trip_with_constraints {
-    ($codec:ident, $typ:ty, $constraints:expr, $value:expr, $expected:expr) => {{
-        let value: $typ = $value;
-        let expected: &[u8] = $expected;
-        let actual_encoding = crate::$codec::encode_with_constraints($constraints, &value).unwrap();
-=======
 #[macro_use]
 pub mod macros;
->>>>>>> cec37475
 
 mod bits;
 mod codec;
@@ -97,12 +23,6 @@
 pub mod cer;
 pub mod coer;
 pub mod der;
-<<<<<<< HEAD
-pub mod error;
-pub mod examples;
-#[cfg(feature = "jer")]
-=======
->>>>>>> cec37475
 pub mod jer;
 pub mod oer;
 pub mod uper;
