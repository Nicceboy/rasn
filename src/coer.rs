//! COER is a binary encoding rule that is a subset of OER.
//! Encodes and decodes as COER in this stricter variant.
pub use super::oer::*;
use crate::error::{DecodeError, EncodeError};
use crate::types::Constraints;

/// Attempts to decode `T` from `input` using OER.
///
/// # Errors
/// Returns `DecodeError` if `input` is not valid COER encoding specific to the expected type.
pub fn decode<T: crate::Decode>(input: &[u8]) -> Result<T, DecodeError> {
    T::decode(&mut Decoder::new(
        crate::types::BitStr::from_slice(input),
        de::DecoderOptions::coer(),
    ))
}
/// Attempts to encode `value` of type `T` to COER.
///
/// # Errors
/// Returns `EncodeError` if `value` cannot be encoded as COER, usually meaning that constraints
/// are not met.
pub fn encode<T: crate::Encode>(value: &T) -> Result<alloc::vec::Vec<u8>, EncodeError> {
    let mut enc = Encoder::new(enc::EncoderOptions::coer());
    value.encode(&mut enc)?;
    Ok(enc.output())
}
/// Attempts to decode `T` from `input` using OER with constraints.
///
/// # Errors
/// Returns `DecodeError` if `input` is not valid COER, while passing setting constraints.
pub fn decode_with_constraints<T: crate::Decode>(
    constraints: Constraints,
    input: &[u8],
) -> Result<T, DecodeError> {
    T::decode_with_constraints(
        &mut Decoder::new(
            crate::types::BitStr::from_slice(input),
            de::DecoderOptions::coer(),
        ),
        constraints,
    )
}
/// Attempts to encode `value` of type `T` into COER with constraints.
///
/// # Errors
/// Returns `EncodeError` if `value` cannot be encoded as COER, while setting specific constraints.
pub fn encode_with_constraints<T: crate::Encode>(
    constraints: Constraints,
    value: &T,
) -> Result<alloc::vec::Vec<u8>, EncodeError> {
    let mut enc = Encoder::new(enc::EncoderOptions::coer());
    value.encode_with_constraints(&mut enc, constraints)?;
    Ok(enc.output())
}

#[cfg(test)]
#[allow(clippy::items_after_statements)]
mod tests {
    use crate as rasn;
    use crate::prelude::*;
    use crate::types::constraints::{Bounded, Size, Value};
    use bitvec::prelude::*;
    #[test]
    fn bool() {
        round_trip!(coer, bool, true, &[0xff]);
        round_trip!(coer, bool, false, &[0]);
    }
    #[test]
    #[allow(clippy::too_many_lines)]
    fn integer_no_constraints() {
        // Without constraints, all integers should be encoded as signed, with length determinant,
        // and without padding.
        round_trip!(coer, Integer, 0.into(), &[0x01u8, 0x00]);
        round_trip!(coer, Integer, 1.into(), &[0x01u8, 0x01]);
        round_trip!(coer, Integer, (-1).into(), &[0x01u8, 0xff]);
        round_trip!(coer, Integer, 255.into(), &[0x02u8, 0x00, 0xff]);
        round_trip!(coer, Integer, (-255).into(), &[0x02u8, 0xff, 0x01]);
        round_trip!(coer, Integer, i16::MAX.into(), &[0x02u8, 0x7f, 0xff]);
        round_trip!(coer, Integer, i16::MIN.into(), &[0x02u8, 0x80, 0x00]);
        round_trip!(
            coer,
            Integer,
            (i32::from(i16::MAX) + 1).into(),
            &[0x03u8, 0x00u8, 0x80, 0x00]
        );
        round_trip!(
            coer,
            Integer,
            (i32::from(i16::MIN) - 1).into(),
            &[0x03u8, 0xff, 0x7f, 0xff]
        );
        round_trip!(
            coer,
            Integer,
            i32::MAX.into(),
            &[0x04u8, 0x7f, 0xff, 0xff, 0xff]
        );
        round_trip!(
            coer,
            Integer,
            i32::MIN.into(),
            &[0x04u8, 0x80, 0x00, 0x00, 0x00]
        );
        round_trip!(
            coer,
            Integer,
            (i64::from(i32::MAX) + 1).into(),
            &[0x05u8, 0x00, 0x80, 0x00, 0x00, 0x00]
        );
        round_trip!(
            coer,
            Integer,
            (i64::from(i32::MIN) - 1).into(),
            &[0x05u8, 0xff, 0x7f, 0xff, 0xff, 0xff]
        );
        round_trip!(
            coer,
            Integer,
            i64::MAX.into(),
            &[0x08u8, 0x7f, 0xff, 0xff, 0xff, 0xff, 0xff, 0xff, 0xff]
        );
        round_trip!(
            coer,
            Integer,
            i64::MIN.into(),
            &[0x08u8, 0x80, 0x00, 0x00, 0x00, 0x00, 0x00, 0x00, 0x00]
        );
        round_trip!(
            coer,
            Integer,
            (i128::from(i64::MAX) + 1).into(),
            &[0x09u8, 0x00, 0x80, 0x00, 0x00, 0x00, 0x00, 0x00, 0x00, 0x00]
        );
        round_trip!(
            coer,
            Integer,
            (i128::from(i64::MIN) - 1).into(),
            &[0x09u8, 0xff, 0x7f, 0xff, 0xff, 0xff, 0xff, 0xff, 0xff, 0xff]
        );
        round_trip!(
            coer,
            Integer,
            i128::MAX.into(),
            &[
                0x10u8, 0x7f, 0xff, 0xff, 0xff, 0xff, 0xff, 0xff, 0xff, 0xff, 0xff, 0xff, 0xff,
                0xff, 0xff, 0xff, 0xff
            ]
        );
        round_trip!(
            coer,
            Integer,
            i128::MIN.into(),
            &[
                0x10u8, 0x80, 0x00, 0x00, 0x00, 0x00, 0x00, 0x00, 0x00, 0x00, 0x00, 0x00, 0x00,
                0x00, 0x00, 0x00, 0x00
            ]
        );
        round_trip!(
            coer,
            Integer,
            Integer::from(i128::MAX) + 1,
            &[
                0x11u8, 0x00, 0x80, 0x00, 0x00, 0x00, 0x00, 0x00, 0x00, 0x00, 0x00, 0x00, 0x00,
                0x00, 0x00, 0x00, 0x00, 0x00
            ]
        );
        round_trip!(
            coer,
            Integer,
            Integer::from(i128::MIN) - 1,
            &[
                0x11u8, 0xff, 0x7f, 0xff, 0xff, 0xff, 0xff, 0xff, 0xff, 0xff, 0xff, 0xff, 0xff,
                0xff, 0xff, 0xff, 0xff, 0xff
            ]
        );
    }
    #[test]
    fn test_integer_with_unsigned_constraints() {
        type A = ConstrainedInteger<0, { u8::MAX as i128 }>;
        type B = ConstrainedInteger<0, { u16::MAX as i128 }>;
        type C = ConstrainedInteger<0, { u32::MAX as i128 }>;
        type D = ConstrainedInteger<0, { u64::MAX as i128 }>;
        type E = ConstrainedInteger<0, { i128::MAX }>;
        type F = ConstrainedInteger<2, { u16::MAX as i128 }>;

        round_trip!(coer, A, 0.into(), &[0x00]);
        round_trip!(coer, A, 5.into(), &[0x05]);
        round_trip!(coer, A, 255.into(), &[0xff]);
        // Paddings are expected
        round_trip!(coer, B, 0.into(), &[0x00, 0x00]);
        round_trip!(coer, B, 255.into(), &[0x00, 0xff]);
        round_trip!(coer, C, 0.into(), &[0x00, 0x00, 0x00, 0x00]);
        round_trip!(coer, C, u16::MAX.into(), &[0x00, 0x00, 0xff, 0xff]);
        round_trip!(
            coer,
            D,
            0.into(),
            &[0x00, 0x00, 0x00, 0x00, 0x00, 0x00, 0x00, 0x00]
        );
        round_trip!(
            coer,
            D,
            u32::MAX.into(),
            &[0x00, 0x00, 0x00, 0x00, 0xff, 0xff, 0xff, 0xff]
        );
        // Use length determinant when upper range above u64 max
        round_trip!(
            coer,
            E,
            (i128::from(u64::MAX) + 1).into(),
            &[0x09, 0x01, 0x00, 0x00, 0x00, 0x00, 0x00, 0x00, 0x00, 0x00]
        );
        round_trip!(coer, F, 2.into(), &[0x00, 0x02]);
        // Error expected, outside of range constraints
        encode_error!(coer, A, (-1).into());
        encode_error!(coer, B, (-1).into());
        encode_error!(coer, C, (-1).into());
        encode_error!(coer, D, (-1).into());
        encode_error!(coer, E, (-1).into());
        encode_error!(coer, F, (1).into());
        encode_error!(coer, A, (u16::from(u8::MAX) + 1).into());
        encode_error!(coer, B, (u32::from(u16::MAX) + 1).into());
        encode_error!(coer, C, (u64::from(u32::MAX) + 1).into());
        encode_error!(coer, D, (u128::from(u64::MAX) + 1).into());
    }
    #[test]
    fn test_integer_with_signed_constraints() {
        type A = ConstrainedInteger<{ i8::MIN as i128 }, { i8::MAX as i128 }>;
        type B = ConstrainedInteger<{ i16::MIN as i128 }, { i16::MAX as i128 }>;
        type C = ConstrainedInteger<{ i32::MIN as i128 }, { i32::MAX as i128 }>;
        type D = ConstrainedInteger<{ i64::MIN as i128 }, { i64::MAX as i128 }>;
        type E = ConstrainedInteger<-5, 5>;

        round_trip!(coer, A, 0.into(), &[0x00]);
        round_trip!(coer, A, (-1).into(), &[0xff]);
        round_trip!(coer, A, i8::MIN.into(), &[0x80]);
        round_trip!(coer, A, i8::MAX.into(), &[0x7f]);
        // Paddings (0xff as 2's complement) are sometimes expected
        round_trip!(coer, B, 0.into(), &[0x00, 0x00]);
        round_trip!(coer, B, (-1).into(), &[0xff, 0xff]);
        round_trip!(coer, B, i8::MIN.into(), &[0xff, 0x80]);
        round_trip!(coer, B, i8::MAX.into(), &[0x00, 0x7f]);
        round_trip!(coer, B, i16::MIN.into(), &[0x80, 0x00]);
        round_trip!(coer, B, i16::MAX.into(), &[0x7f, 0xff]);

        round_trip!(coer, C, 0.into(), &[0x00, 0x00, 0x00, 0x00]);
        round_trip!(coer, C, (-1).into(), &[0xff, 0xff, 0xff, 0xff]);
        round_trip!(coer, C, i16::MIN.into(), &[0xff, 0xff, 0x80, 0x00]);
        round_trip!(coer, C, i16::MAX.into(), &[0x00, 0x00, 0x7f, 0xff]);
        round_trip!(coer, C, i32::MIN.into(), &[0x80, 0x00, 0x00, 0x00]);
        round_trip!(coer, C, i32::MAX.into(), &[0x7f, 0xff, 0xff, 0xff]);

        round_trip!(
            coer,
            D,
            0.into(),
            &[0x00, 0x00, 0x00, 0x00, 0x00, 0x00, 0x00, 0x00]
        );
        round_trip!(
            coer,
            D,
            (-1).into(),
            &[0xff, 0xff, 0xff, 0xff, 0xff, 0xff, 0xff, 0xff]
        );
        round_trip!(
            coer,
            D,
            i32::MIN.into(),
            &[0xff, 0xff, 0xff, 0xff, 0x80, 0x00, 0x00, 0x00]
        );
        round_trip!(
            coer,
            D,
            i32::MAX.into(),
            &[0x00, 0x00, 0x00, 0x00, 0x7f, 0xff, 0xff, 0xff]
        );
        round_trip!(
            coer,
            D,
            i64::MIN.into(),
            &[0x80, 0x00, 0x00, 0x00, 0x00, 0x00, 0x00, 0x00]
        );
        round_trip!(
            coer,
            D,
            i64::MAX.into(),
            &[0x7f, 0xff, 0xff, 0xff, 0xff, 0xff, 0xff, 0xff]
        );
        round_trip!(coer, E, 4.into(), &[0x04]);
        round_trip!(coer, E, (-4).into(), &[0xfc]);

        // Error expected, outside of range constraints
        encode_error!(coer, A, (i16::from(i8::MIN) - 1).into());
        encode_error!(coer, B, (i32::from(i16::MIN) - 1).into());
        encode_error!(coer, C, (i64::from(i32::MIN) - 1).into());
        encode_error!(coer, D, (i128::from(i64::MIN) - 1).into());

        encode_error!(coer, A, (i16::from(i8::MAX) + 1).into());
        encode_error!(coer, B, (i32::from(i16::MAX) + 1).into());
        encode_error!(coer, C, (i64::from(i32::MAX) + 1).into());
        encode_error!(coer, D, (i128::from(i64::MAX) + 1).into());
    }
    #[test]
    fn test_integer_single_constraint() {
        round_trip_with_constraints!(
            coer,
            Integer,
            Constraints::new(&[Constraint::Value(Value::new(Bounded::Single(5)).into())]),
            5.into(),
            &[0x05]
        );
    }
    #[test]
    fn test_enumerated() {
        #[derive(AsnType, Clone, Copy, Debug, Decode, Encode, PartialEq)]
        #[rasn(enumerated, crate_root = "crate")]
        enum Enum1 {
            Green,
            Red,
            Blue,
        }
        round_trip!(coer, Enum1, Enum1::Green, &[0x00]);
        round_trip!(coer, Enum1, Enum1::Red, &[0x01]);
        round_trip!(coer, Enum1, Enum1::Blue, &[0x02]);
        // TODO, check correctness https://github.com/XAMPPRocky/rasn/discussions/124#discussioncomment-6724973
        #[derive(AsnType, Clone, Copy, Debug, Decode, Encode, PartialEq)]
        #[rasn(enumerated, crate_root = "crate")]
        #[allow(clippy::items_after_statements)]
        enum Enum2 {
            Red,
            Blue,
            Green,
            #[rasn(extension_addition_group)]
            Yellow,
            Purple,
        }
        round_trip!(coer, Enum2, Enum2::Red, &[0x00]);
        round_trip!(coer, Enum2, Enum2::Yellow, &[0x03]);
        round_trip!(coer, Enum2, Enum2::Purple, &[0x04]);
        #[derive(AsnType, Clone, Copy, Debug, Decode, Encode, PartialEq)]
        #[rasn(enumerated, crate_root = "crate")]
        #[allow(clippy::items_after_statements)]
        enum Enum3 {
            Red = 5,
            Blue = 6,
            Green = 7,
        }
        round_trip!(coer, Enum3, Enum3::Red, &[0x05]);
        round_trip!(coer, Enum3, Enum3::Blue, &[0x06]);
        round_trip!(coer, Enum3, Enum3::Green, &[0x07]);

        #[derive(AsnType, Clone, Copy, Debug, Decode, Encode, PartialEq)]
        #[rasn(enumerated, crate_root = "crate")]
        #[allow(clippy::items_after_statements)]
        enum Enum4 {
            Yes = 1000,
            No = -1000,
        }
        round_trip!(coer, Enum4, Enum4::Yes, &[0x82, 0x03, 0xe8]);
        round_trip!(coer, Enum4, Enum4::No, &[0x82, 0xfc, 0x18]);
    }
    #[test]
    fn test_bit_string() {
        round_trip!(
            coer,
            BitString,
            BitString::from_slice(&[0x01]),
            &[0x02, 0x00, 0x01]
        );
        round_trip!(coer, BitString, BitString::from_slice(&[]), &[0x01, 0x00]);
        let mut bv = bitvec![u8, Msb0;];
        bv.extend_from_raw_slice(&[0xff]);
        bv.push(false);
        bv.push(true);
        bv.extend([false; 4].iter());
        // bv should be 14 bits now
        round_trip_with_constraints!(
            coer,
            BitString,
            Constraints::new(&[Constraint::Size(Size::new(Bounded::Single(14)).into())]),
            BitString::from_bitslice(&bv),
            &[0b1111_1111, 0b0100_0000]
        );
        round_trip!(
            coer,
            BitString,
            BitString::from_bitslice(&bv),
            &[0x03u8, 0x02, 0b1111_1111, 0b0100_0000]
        );
        encode_error_with_constraints!(
            coer,
            BitString,
            Constraints::new(&[Constraint::Size(Size::new(Bounded::Single(15)).into())]),
            BitString::from_bitslice(&bv)
        );
    }
    #[test]
    fn test_octet_string() {
        round_trip!(
            coer,
            OctetString,
            OctetString::from_static(&[0x01]),
            &[0x01, 0x01]
        );
        round_trip_with_constraints!(
            coer,
            OctetString,
            Constraints::new(&[Constraint::Size(Size::new(Bounded::Single(5)).into())]),
            OctetString::from_static(&[0x01u8, 0x02, 0x03, 0x04, 0x05]),
            &[0x01u8, 0x02, 0x03, 0x04, 0x05]
        );
        round_trip_with_constraints!(
            coer,
            OctetString,
            Constraints::new(&[Constraint::Size(
                Size::new(Bounded::Range {
                    start: Some(3),
                    end: Some(6)
                })
                .into()
            )]),
            OctetString::from_static(&[0x01u8, 0x02, 0x03, 0x04, 0x05]),
            &[0x05u8, 0x01, 0x02, 0x03, 0x04, 0x05]
        );
        encode_error_with_constraints!(
            coer,
            OctetString,
            Constraints::new(&[Constraint::Size(Size::new(Bounded::Single(5)).into())]),
            OctetString::from_static(&[0x01u8, 0x02, 0x03, 0x04])
        );
        encode_error_with_constraints!(
            coer,
            OctetString,
            Constraints::new(&[Constraint::Size(
                Size::new(Bounded::Range {
                    start: Some(3),
                    end: Some(6)
                })
                .into()
            )]),
            OctetString::from_static(&[0x01u8, 0x02, 0x03, 0x04, 0x05, 0x06, 0x07])
        );
        encode_error_with_constraints!(
            coer,
            OctetString,
            Constraints::new(&[Constraint::Size(
                Size::new(Bounded::Range {
                    start: Some(3),
                    end: Some(6)
                })
                .into()
            )]),
            OctetString::from_static(&[0x01u8, 0x02])
        );
    }
    #[test]
    fn test_object_identifier() {
        // ('A',                   '1.2', b'\x01\x2a'),
        // ('A',              '1.2.3321', b'\x03\x2a\x99\x79')
        round_trip!(
            coer,
            ObjectIdentifier,
            ObjectIdentifier::new(vec![1u32, 2]).unwrap(),
            &[0x01u8, 0x2a]
        );
        round_trip!(
            coer,
            ObjectIdentifier,
            ObjectIdentifier::new(vec![1, 2, 3321]).unwrap(),
            &[0x03u8, 0x2a, 0x99, 0x79]
        );
    }
    #[test]
    fn test_choice() {
        // use crate as rasn;
        #[derive(AsnType, Decode, Debug, Encode, PartialEq)]
        #[rasn(crate_root = "crate")]
        #[rasn(choice, automatic_tags)]
        #[non_exhaustive]
        enum Choice {
            Normal(Integer),
            High(Integer),
            #[rasn(extension_addition)]
            Medium(Integer),
        }
        round_trip!(
            coer,
            Choice,
            Choice::Normal(333.into()),
            &[0x80, 0x02, 0x01, 0x4d]
        );
        round_trip!(
            coer,
            Choice,
            Choice::High(333.into()),
            &[0x81, 0x02, 0x01, 0x4d]
        );
        round_trip!(
            coer,
            Choice,
            Choice::Medium(333.into()),
            &[0x82, 0x03, 0x02, 0x01, 0x4d]
        );

        #[derive(AsnType, Decode, Debug, Encode, PartialEq)]
        #[rasn(crate_root = "crate")]
        #[rasn(choice, automatic_tags)]
        #[non_exhaustive]
        enum BoolChoice {
            A(bool),
            #[rasn(extension_addition)]
            B(bool),
            C(Choice),
        }
        round_trip!(coer, BoolChoice, BoolChoice::A(true), &[0x80, 0xff]);
        round_trip!(coer, BoolChoice, BoolChoice::B(true), &[0x81, 0x01, 0xff]);
        round_trip!(
            coer,
            BoolChoice,
            BoolChoice::C(Choice::Normal(333.into())),
            &[0x82, 0x80, 0x02, 0x01, 0x4d]
        );
        #[derive(AsnType, Decode, Debug, Encode, PartialEq)]
        #[rasn(choice, automatic_tags)]
        #[non_exhaustive]
        enum TripleChoice {
            A(bool),
            B(BoolChoice),
        }
        round_trip!(coer, TripleChoice, TripleChoice::A(true), &[0x80, 0xff]);
        round_trip!(
            coer,
            TripleChoice,
            TripleChoice::B(BoolChoice::C(Choice::Normal(333.into()))),
            &[0x81, 0x82, 0x80, 0x02, 0x01, 0x4d]
        );
        #[derive(AsnType, Debug, Clone, Decode, Encode, PartialEq)]
        #[rasn(crate_root = "crate")]
        #[rasn(choice, automatic_tags)]
        #[non_exhaustive]
        enum TestChoice {
            Number1(()),
            Number2(bool),
            Number3(Box<TopLevel>),
        }

        #[derive(AsnType, Debug, Clone, Decode, Encode, PartialEq)]
        #[rasn(crate_root = "crate")]
        #[rasn(automatic_tags)]
        struct TopLevel {
            #[rasn(value("1..=8"))]
            pub test: u8,
            pub choice: TestChoice,
        }

        impl TopLevel {
            pub fn new(test: u8, choice: TestChoice) -> Self {
                Self { test, choice }
            }
        }

        let test_value = TopLevel::new(
            1,
            TestChoice::Number3(Box::new(TopLevel {
                test: 2,
                choice: TestChoice::Number1(()),
            })),
        );
        round_trip!(coer, TopLevel, test_value, &[1, 130, 2, 128]);
    }
    #[test]
    fn test_numeric_string() {
        round_trip!(
            coer,
            NumericString,
            "123".try_into().unwrap(),
            &[0x03, 0x31, 0x32, 0x33]
        );
        round_trip_with_constraints!(
            coer,
            NumericString,
            Constraints::new(&[Constraint::Size(Size::new(Bounded::Single(3)).into())]),
            "123".try_into().unwrap(),
            &[0x31, 0x32, 0x33]
        );
        round_trip_with_constraints!(
            coer,
            NumericString,
            Constraints::new(&[Constraint::Size(
                Size::new(Bounded::Range {
                    start: Some(3),
                    end: Some(7)
                })
                .into()
            )]),
            "123".try_into().unwrap(),
            &[0x03, 0x31, 0x32, 0x33]
        );
    }
    #[test]
    fn test_printable_string() {
        round_trip!(
            coer,
            PrintableString,
            "foo".try_into().unwrap(),
            &[0x03, 0x66, 0x6f, 0x6f]
        );
        round_trip!(
            coer,
            PrintableString,
            " '()+,-./:=?".try_into().unwrap(),
            &[0x0c, 0x20, 0x27, 0x28, 0x29, 0x2b, 0x2c, 0x2d, 0x2e, 0x2f, 0x3a, 0x3d, 0x3f]
        );
        round_trip_with_constraints!(
            coer,
            PrintableString,
            Constraints::new(&[Constraint::Size(Size::new(Bounded::Single(3)).into())]),
            "foo".try_into().unwrap(),
            &[0x66, 0x6f, 0x6f]
        );
        round_trip_with_constraints!(
            coer,
            PrintableString,
            Constraints::new(&[Constraint::Size(
                Size::new(Bounded::Range {
                    start: Some(3),
                    end: Some(7)
                })
                .into()
            )]),
            "foo".try_into().unwrap(),
            &[0x03, 0x66, 0x6f, 0x6f]
        );
    }
    #[test]
    fn test_visible_string() {
        round_trip!(
            coer,
            VisibleString,
            "foo".try_into().unwrap(),
            &[0x03, 0x66, 0x6f, 0x6f]
        );
        round_trip_with_constraints!(
            coer,
            VisibleString,
            Constraints::new(&[Constraint::Size(Size::new(Bounded::Single(3)).into())]),
            "foo".try_into().unwrap(),
            &[0x66, 0x6f, 0x6f]
        );
        round_trip_with_constraints!(
            coer,
            VisibleString,
            Constraints::new(&[Constraint::Size(
                Size::new(Bounded::Range {
                    start: Some(3),
                    end: Some(7)
                })
                .into()
            )]),
            "foo".try_into().unwrap(),
            &[0x03, 0x66, 0x6f, 0x6f]
        );
    }
    #[test]
    fn test_ia5_string() {
        round_trip!(
            coer,
            Ia5String,
            "foo".try_into().unwrap(),
            &[0x03, 0x66, 0x6f, 0x6f]
        );
        round_trip_with_constraints!(
            coer,
            Ia5String,
            Constraints::new(&[Constraint::Size(Size::new(Bounded::Single(3)).into())]),
            "foo".try_into().unwrap(),
            &[0x66, 0x6f, 0x6f]
        );
        round_trip_with_constraints!(
            coer,
            Ia5String,
            Constraints::new(&[Constraint::Size(
                Size::new(Bounded::Range {
                    start: Some(3),
                    end: Some(7)
                })
                .into()
            )]),
            "foo".try_into().unwrap(),
            &[0x03, 0x66, 0x6f, 0x6f]
        );
    }
    // https://github.com/librasn/rasn/issues/260
    #[test]
    fn invalid_ia5_oer() {
        let data = [4, 4, 4, 129, 233, 0, 1, 0, 2, 4, 130, 236, 236];
        decode_error!(coer, Ia5String, &data);
    }
    #[test]
    fn test_general_string() {
        round_trip!(
            coer,
            GeneralString,
            GeneralString::from_bytes("".as_bytes()).unwrap(),
            &[0x00]
        );
        round_trip!(
            coer,
            GeneralString,
            GeneralString::from_bytes("2".as_bytes()).unwrap(),
            &[0x01, 0x32]
        );
    }
    #[test]
    fn test_utf8_string() {
        round_trip!(coer, Utf8String, "".into(), &[0x00]);
        round_trip!(coer, Utf8String, "2".into(), &[0x01, 0x32]);
        round_trip!(
            coer,
            Utf8String,
            "2".repeat(128),
            &[0x81, 0x80]
                .iter()
                .chain("2".repeat(128).as_bytes().iter())
                .copied()
                .collect::<Vec<_>>()
        );
        round_trip!(
            coer,
            Utf8String,
            "ÄÖÄÖÄÖÄÖ12e4Ä".into(),
            &[
                0x16, 0xc3, 0x84, 0xc3, 0x96, 0xc3, 0x84, 0xc3, 0x96, 0xc3, 0x84, 0xc3, 0x96, 0xc3,
                0x84, 0xc3, 0x96, 0x31, 0x32, 0x65, 0x34, 0xc3, 0x84
            ]
        );
        round_trip_with_constraints!(
            coer,
            Utf8String,
            Constraints::new(&[Constraint::Size(Size::new(Bounded::Single(3)).into())]),
            "foo".into(),
            &[0x66, 0x6f, 0x6f]
        );
    }
    #[test]
    fn test_teletext_string() {
        round_trip!(
            coer,
            TeletexString,
            TeletexString::from("123".as_bytes().to_vec()),
            &[0x03, 0x31, 0x32, 0x33]
        );
    }
    #[test]
    fn test_generalized_time() {
        use chrono::NaiveDate;
        let offset = chrono::FixedOffset::east_opt(0).unwrap();
        let dt = NaiveDate::from_ymd_opt(2080, 10, 9)
            .unwrap()
            .and_hms_micro_opt(13, 0, 5, 342_000)
            .unwrap()
            .and_local_timezone(offset);
        round_trip!(
            coer,
            GeneralizedTime,
            GeneralizedTime::from(dt.unwrap(),),
            &[
                0x13, 0x32, 0x30, 0x38, 0x30, 0x31, 0x30, 0x30, 0x39, 0x31, 0x33, 0x30, 0x30, 0x30,
                0x35, 0x2e, 0x33, 0x34, 0x32, 0x5a
            ]
        );

        let data = [
            24, 19, 43, 53, 49, 54, 49, 53, 32, 32, 48, 53, 50, 52, 48, 57, 52, 48, 50, 48, 90,
        ];

        assert!(crate::der::decode::<crate::types::Open>(&data).is_err());
    }
    #[test]
    fn test_utc_time() {
        // 2019-10-09 13:00:05 UTC
        // 191009130005Z
        round_trip!(
            coer,
            UtcTime,
            UtcTime::from(
                chrono::NaiveDate::from_ymd_opt(2019, 10, 9)
                    .unwrap()
                    .and_hms_opt(13, 0, 5)
                    .unwrap()
                    .and_utc()
            ),
            &[0x0d, 0x31, 0x39, 0x31, 0x30, 0x30, 0x39, 0x31, 0x33, 0x30, 0x30, 0x30, 0x35, 0x5a]
        );
    }
    #[test]
    /// No extension addition presence bitmap in any test case or preamble
    /// Or option or defaults
    fn test_sequence_no_extensions() {
        #[derive(AsnType, Clone, Debug, Decode, Encode, PartialEq)]
        // #[rasn(automatic_tags)]
        #[rasn(crate_root = "crate")]
        struct Sequence1 {
            a: Integer,
            b: Integer,
        }
        round_trip!(
            coer,
            Sequence1,
            Sequence1 {
                a: 1.into(),
                b: 2.into()
            },
            &[0x01, 0x01, 0x01, 0x02]
        );

        #[derive(AsnType, Clone, Debug, Decode, Encode, PartialEq)]
        #[rasn(automatic_tags)]
        struct Sequence2 {
            a: bool,
        }
        round_trip!(coer, Sequence2, Sequence2 { a: true }, &[0xff]);

        #[derive(AsnType, Clone, Debug, Decode, Encode, PartialEq)]
        #[rasn(automatic_tags)]
        struct Sequence3 {
            a: bool,
            b: Sequence1,
        }
        round_trip!(
            coer,
            Sequence3,
            Sequence3 {
                a: true,
                b: Sequence1 {
                    a: 1.into(),
                    b: 2.into()
                }
            },
            &[0xff, 0x01, 0x01, 0x01, 0x02]
        );
        #[derive(AsnType, Clone, Debug, Decode, Encode, PartialEq)]
        #[rasn(crate_root = "crate", choice, automatic_tags)]
        enum Choice1 {
            A(bool),
            B(Sequence1),
        }
        #[derive(AsnType, Clone, Debug, Decode, Encode, PartialEq)]
        #[rasn(crate_root = "crate")]
        struct Sequence4 {
            a: Integer,
            b: Choice1,
        }
        #[derive(AsnType, Clone, Debug, Decode, Encode, PartialEq)]
        #[rasn(crate_root = "crate")]
        struct Sequence5 {
            a: bool,
            b: Sequence4,
        }
        round_trip!(
            coer,
            Sequence5,
            Sequence5 {
                a: true,
                b: Sequence4 {
                    a: 1.into(),
                    b: Choice1::B(Sequence1 {
                        a: 1.into(),
                        b: 2.into()
                    })
                }
            },
            &[0xff, 0x01, 0x01, 0x81, 0x01, 0x01, 0x01, 0x02]
        );
    }
    #[test]
    fn test_sequence_default_option() {
        fn default_a() -> Integer {
            0.into()
        }
        #[derive(AsnType, Clone, Debug, Decode, Encode, PartialEq)]
        #[rasn(automatic_tags)]
        struct Sequence1 {
            #[rasn(default = "default_a")]
            a: Integer,
        }
        round_trip!(coer, Sequence1, Sequence1 { a: 0.into() }, &[0x00]);
        round_trip!(
            coer,
            Sequence1,
            Sequence1 { a: 1.into() },
            &[0b1000_0000, 0x01, 0x01]
        );
        #[derive(AsnType, Clone, Debug, Decode, Encode, PartialEq)]
        #[rasn(automatic_tags)]
        struct Sequence2 {
            a: Integer,
            b: Option<Integer>,
        }
        round_trip!(
            coer,
            Sequence2,
            Sequence2 {
                a: 1.into(),
                b: Some(2.into())
            },
            &[0b1000_0000, 0x01, 0x01, 0x01, 0x02]
        );
        round_trip!(
            coer,
            Sequence2,
            Sequence2 {
                a: 1.into(),
                b: None
            },
            &[0x00, 0x01, 0x01]
        );
        #[derive(AsnType, Clone, Debug, Decode, Encode, PartialEq)]
        #[rasn(automatic_tags)]
        struct Sequence4 {
            #[rasn(default = "default_a")]
            a: Integer, // default is 0
            b: Option<Integer>,
        }
        round_trip!(
            coer,
            Sequence4,
            Sequence4 {
                a: 0.into(),
                b: None
            },
            &[0x00]
        );
        round_trip!(
            coer,
            Sequence4,
            Sequence4 {
                a: 1.into(),
                b: Some(3.into())
            },
            &[0b1100_0000, 0x01, 0x01, 0x01, 0x03]
        );
    }
    #[test]
    fn test_sequence_with_extensions() {
        #[derive(AsnType, Clone, Debug, Decode, Encode, PartialEq)]
        #[rasn(automatic_tags)]
        #[non_exhaustive]
        struct Sequence1 {
            a: bool,
        }
        round_trip!(coer, Sequence1, Sequence1 { a: true }, &[0x00, 0xff]);
        #[derive(AsnType, Clone, Debug, Decode, Encode, PartialEq)]
        #[rasn(automatic_tags)]
        #[non_exhaustive]
        struct Sequence2 {
            a: bool,
            #[rasn(extension_addition)]
            b: Option<bool>,
            #[rasn(extension_addition)]
            c: Option<bool>,
        }
        round_trip!(
            coer,
            Sequence2,
            Sequence2 {
                a: true,
                b: Some(true),
                c: Some(true)
            },
            &[0x80, 0xff, 0x02, 0x06, 0xc0, 0x01, 0xff, 0x01, 0xff]
        );
        #[derive(AsnType, Clone, Debug, Decode, Encode, PartialEq)]
        #[rasn(automatic_tags)]
        #[non_exhaustive]
        struct Sequence3 {
            a: bool,
            #[rasn(extension_addition_group)]
            b: Option<Sequence4>,
        }
        #[derive(AsnType, Clone, Debug, Decode, Encode, PartialEq)]
        #[rasn(automatic_tags)]
        struct Sequence4 {
            a: bool,
        }
        round_trip!(
            coer,
            Sequence3,
            Sequence3 { a: true, b: None },
            &[0x00, 0xff]
        );
        round_trip!(
            coer,
            Sequence3,
            Sequence3 {
                a: true,
                b: Some(Sequence4 { a: true })
            },
            &[0x80, 0xff, 0x02, 0x07, 0x80, 0x01, 0xff]
        );
        #[derive(AsnType, Clone, Debug, Decode, Encode, PartialEq)]
        #[rasn(automatic_tags)]
        #[non_exhaustive]
        struct Sequence5 {
            a: bool,
            #[rasn(extension_addition)]
            b: Option<bool>,
        }
        round_trip!(
            coer,
            Sequence5,
            Sequence5 { a: true, b: None },
            &[0x00, 0xff]
        );
        round_trip!(
            coer,
            Sequence5,
            Sequence5 {
                a: true,
                b: Some(true)
            },
            &[0x80, 0xff, 0x02, 0x07, 0x80, 0x01, 0xff]
        );
    }
    #[test]
    fn test_sequence_of() {
        round_trip!(
            coer,
            SequenceOf::<Integer>,
            SequenceOf::<Integer>::from(vec![]),
            &[0x01, 0x00]
        );
        round_trip!(
            coer,
            SequenceOf::<Integer>,
            SequenceOf::<Integer>::from(vec![1.into(), 2.into()]),
            &[0x01, 0x02, 0x01, 0x01, 0x01, 0x02]
        );
    }
    #[test]
    fn test_set() {
        #[derive(AsnType, Clone, Debug, Decode, Encode, PartialEq)]
        #[rasn(set, tag(application, 0))]
        struct Foo {
            #[rasn(tag(explicit(444)))]
            a: Integer,
            #[rasn(tag(explicit(5)))]
            b: Integer,
            #[rasn(tag(application, 9))]
            c: Integer,
        }
        round_trip!(
            coer,
            Foo,
            Foo {
                a: 5.into(),
                b: 6.into(),
                c: 7.into(),
            },
            &[0x01, 0x07, 0x01, 0x06, 0x01, 0x05]
        );
    }
    #[test]
    fn test_sequence_with_nested_opt() {
        #[derive(AsnType, Clone, Debug, Decode, Encode, PartialEq)]
        #[rasn(automatic_tags)]
        struct Sequence1 {
            a: Integer,
            b: Option<Integer>,
        }
        #[derive(AsnType, Clone, Debug, Decode, Encode, PartialEq)]
        #[rasn(automatic_tags)]
        struct Sequence2 {
            a: Integer,
            b: Option<Sequence1>,
        }
        round_trip!(
            coer,
            Sequence2,
            Sequence2 {
                a: 1.into(),
                b: Some(Sequence1 {
                    a: 2.into(),
                    b: Some(3.into())
                })
            },
            &[0x80, 0x01, 0x01, 0x80, 0x01, 0x02, 0x01, 0x03]
        );
        #[derive(AsnType, Clone, Debug, Decode, Encode, PartialEq)]
        #[rasn(automatic_tags)]
        struct Sequence3 {
            a: Integer,
            b: Sequence2,
        }
        round_trip!(
            coer,
            Sequence3,
            Sequence3 {
                a: 1.into(),
                b: Sequence2 {
                    a: 2.into(),
                    b: Some(Sequence1 {
                        a: 3.into(),
                        b: Some(4.into())
                    })
                }
            },
            &[0x01, 0x01, 0x80, 0x01, 0x02, 0x80, 0x01, 0x03, 0x01, 0x04]
        );
    }
    #[test]
    fn test_boxed_sequence() {
        #[derive(AsnType, Clone, Debug, Decode, Encode, PartialEq)]
        #[rasn(automatic_tags)]
        struct Sequence1 {
            a: Integer,
            b: Option<Integer>,
        }
        #[derive(AsnType, Clone, Debug, Decode, Encode, PartialEq)]
        #[rasn(automatic_tags)]
        struct Sequence2 {
            a: Integer,
            b: Box<Sequence1>,
        }
        round_trip!(
            coer,
            Sequence2,
            Sequence2 {
                a: 1.into(),
                b: Box::new(Sequence1 {
                    a: 2.into(),
                    b: Some(3.into())
                })
            },
            &[0x01, 0x01, 0x80, 0x01, 0x02, 0x01, 0x03]
        );
    }
    #[test]
    fn test_nested_boxed_sequence() {
        #[derive(AsnType, Clone, Debug, Decode, Encode, PartialEq)]
        #[rasn(choice, automatic_tags)]
        enum Choice1 {
            A(bool),
            B(Box<Sequence1>),
        }
        #[derive(AsnType, Clone, Debug, Decode, Encode, PartialEq)]
        #[rasn(automatic_tags)]
        struct Sequence1 {
            a: Option<Integer>,
            b: Choice1,
        }
        round_trip!(
            coer,
            Sequence1,
            Sequence1 {
                a: Some(1.into()),
                b: Choice1::B(Box::new(Sequence1 {
                    a: Some(2.into()),
                    b: Choice1::A(true)
                }))
            },
            &[0x80, 0x01, 0x01, 0x81, 0x80, 0x01, 0x02, 0x80, 0xff]
        );
    }
    #[test]
    fn test_empty_sequence() {
        #[derive(AsnType, Clone, Debug, Decode, Encode, PartialEq)]
        #[rasn(automatic_tags)]
        struct Sequence1 {}
        round_trip!(coer, Sequence1, Sequence1 {}, &[]);

        // Only optional fields, all empty
        #[derive(AsnType, Clone, Debug, Decode, Encode, PartialEq)]
        #[rasn(automatic_tags)]
        struct Sequence2 {
            a: Option<Integer>,
            b: Option<Integer>,
        }
        round_trip!(coer, Sequence2, Sequence2 { a: None, b: None }, &[0x00]);
        // Only default values
        #[derive(AsnType, Clone, Debug, Decode, Encode, PartialEq)]
        #[rasn(automatic_tags)]
        struct Sequence3 {
            #[rasn(default = "default_a")]
            a: Integer,
            #[rasn(default = "default_b")]
            b: Integer,
        }
        fn default_a() -> Integer {
            0.into()
        }
        fn default_b() -> Integer {
            1.into()
        }
        round_trip!(
            coer,
            Sequence3,
            Sequence3 {
                a: 0.into(),
                b: 1.into()
            },
            &[0x00]
        );
    }
    #[test]
    fn test_constrained_option() {
        #[derive(AsnType, Debug, Clone, Decode, Encode, PartialEq, PartialOrd, Eq, Ord, Hash)]
        #[rasn(delegate, size("3"))]
        pub struct HashedId3(pub OctetString);

        #[derive(AsnType, Debug, Decode, Encode, Clone, PartialEq, PartialOrd, Eq, Ord, Hash)]
        #[rasn(automatic_tags)]
<<<<<<< HEAD
        pub struct ExtendedOptions {
            pub a: Option<HashedId3>,
        }
        round_trip!(coer, ExtendedOptions, ExtendedOptions { a: None }, &[0x00]);
        round_trip!(
            coer,
            ExtendedOptions,
            ExtendedOptions {
=======
        pub struct ConstrainedOptions {
            pub a: Option<HashedId3>,
        }
        round_trip!(
            coer,
            ConstrainedOptions,
            ConstrainedOptions { a: None },
            &[0x00]
        );
        round_trip!(
            coer,
            ConstrainedOptions,
            ConstrainedOptions {
>>>>>>> e18a15f8
                a: Some(HashedId3(OctetString::from_static(&[0x01, 0x02, 0x03])))
            },
            &[0x80, 0x01, 0x02, 0x03]
        );
    }
}<|MERGE_RESOLUTION|>--- conflicted
+++ resolved
@@ -1210,16 +1210,6 @@
 
         #[derive(AsnType, Debug, Decode, Encode, Clone, PartialEq, PartialOrd, Eq, Ord, Hash)]
         #[rasn(automatic_tags)]
-<<<<<<< HEAD
-        pub struct ExtendedOptions {
-            pub a: Option<HashedId3>,
-        }
-        round_trip!(coer, ExtendedOptions, ExtendedOptions { a: None }, &[0x00]);
-        round_trip!(
-            coer,
-            ExtendedOptions,
-            ExtendedOptions {
-=======
         pub struct ConstrainedOptions {
             pub a: Option<HashedId3>,
         }
@@ -1233,7 +1223,6 @@
             coer,
             ConstrainedOptions,
             ConstrainedOptions {
->>>>>>> e18a15f8
                 a: Some(HashedId3(OctetString::from_static(&[0x01, 0x02, 0x03])))
             },
             &[0x80, 0x01, 0x02, 0x03]
