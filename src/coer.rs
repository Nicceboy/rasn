//! COER is a binary encoding rule that is a subset of OER.
//! Encodes and decodes as COER in this stricter variant.
pub use super::oer::*;
use crate::error::{DecodeError, EncodeError};
use crate::types::Constraints;

/// Attempts to decode `T` from `input` using OER.
///
/// # Errors
/// Returns `DecodeError` if `input` is not valid COER encoding specific to the expected type.
pub fn decode<T: crate::Decode>(input: &[u8]) -> Result<T, DecodeError> {
    T::decode(&mut Decoder::new(
        crate::types::BitStr::from_slice(input),
        de::DecoderOptions::coer(),
    ))
}
/// Attempts to encode `value` of type `T` to COER.
///
/// # Errors
/// Returns `EncodeError` if `value` cannot be encoded as COER, usually meaning that constraints
/// are not met.
pub fn encode<T: crate::Encode>(value: &T) -> Result<alloc::vec::Vec<u8>, EncodeError> {
    let mut enc = Encoder::new(enc::EncoderOptions::coer());
    value.encode(&mut enc)?;
    Ok(enc.output())
}
/// Attempts to decode `T` from `input` using OER with constraints.
///
/// # Errors
/// Returns `DecodeError` if `input` is not valid COER, while passing setting constraints.
pub fn decode_with_constraints<T: crate::Decode>(
    constraints: Constraints,
    input: &[u8],
) -> Result<T, DecodeError> {
    T::decode_with_constraints(
        &mut Decoder::new(
            crate::types::BitStr::from_slice(input),
            de::DecoderOptions::coer(),
        ),
        constraints,
    )
}
/// Attempts to encode `value` of type `T` into COER with constraints.
///
/// # Errors
/// Returns `EncodeError` if `value` cannot be encoded as COER, while setting specific constraints.
pub fn encode_with_constraints<T: crate::Encode>(
    constraints: Constraints,
    value: &T,
) -> Result<alloc::vec::Vec<u8>, EncodeError> {
    let mut enc = Encoder::new(enc::EncoderOptions::coer());
    value.encode_with_constraints(&mut enc, constraints)?;
    Ok(enc.output())
}

#[cfg(test)]
#[allow(clippy::items_after_statements)]
mod tests {
    use crate as rasn;
    use crate::prelude::*;
    use crate::types::constraints::{Bounded, Size, Value};
    use bitvec::prelude::*;
    #[test]
    fn bool() {
        round_trip!(coer, bool, true, &[0xff]);
        round_trip!(coer, bool, false, &[0]);
    }
    #[test]
    #[allow(clippy::too_many_lines)]
    fn integer_no_constraints() {
        // Without constraints, all integers should be encoded as signed, with length determinant,
        // and without padding.
        round_trip!(coer, Integer, 0.into(), &[0x01u8, 0x00]);
        round_trip!(coer, Integer, 1.into(), &[0x01u8, 0x01]);
        round_trip!(coer, Integer, (-1).into(), &[0x01u8, 0xff]);
        round_trip!(coer, Integer, 255.into(), &[0x02u8, 0x00, 0xff]);
        round_trip!(coer, Integer, (-255).into(), &[0x02u8, 0xff, 0x01]);
        round_trip!(coer, Integer, i16::MAX.into(), &[0x02u8, 0x7f, 0xff]);
        round_trip!(coer, Integer, i16::MIN.into(), &[0x02u8, 0x80, 0x00]);
        round_trip!(
            coer,
            Integer,
            (i32::from(i16::MAX) + 1).into(),
            &[0x03u8, 0x00u8, 0x80, 0x00]
        );
        round_trip!(
            coer,
            Integer,
            (i32::from(i16::MIN) - 1).into(),
            &[0x03u8, 0xff, 0x7f, 0xff]
        );
        round_trip!(
            coer,
            Integer,
            i32::MAX.into(),
            &[0x04u8, 0x7f, 0xff, 0xff, 0xff]
        );
        round_trip!(
            coer,
            Integer,
            i32::MIN.into(),
            &[0x04u8, 0x80, 0x00, 0x00, 0x00]
        );
        round_trip!(
            coer,
            Integer,
            (i64::from(i32::MAX) + 1).into(),
            &[0x05u8, 0x00, 0x80, 0x00, 0x00, 0x00]
        );
        round_trip!(
            coer,
            Integer,
            (i64::from(i32::MIN) - 1).into(),
            &[0x05u8, 0xff, 0x7f, 0xff, 0xff, 0xff]
        );
        round_trip!(
            coer,
            Integer,
            i64::MAX.into(),
            &[0x08u8, 0x7f, 0xff, 0xff, 0xff, 0xff, 0xff, 0xff, 0xff]
        );
        round_trip!(
            coer,
            Integer,
            i64::MIN.into(),
            &[0x08u8, 0x80, 0x00, 0x00, 0x00, 0x00, 0x00, 0x00, 0x00]
        );
        round_trip!(
            coer,
            Integer,
            (i128::from(i64::MAX) + 1).into(),
            &[0x09u8, 0x00, 0x80, 0x00, 0x00, 0x00, 0x00, 0x00, 0x00, 0x00]
        );
        round_trip!(
            coer,
            Integer,
            (i128::from(i64::MIN) - 1).into(),
            &[0x09u8, 0xff, 0x7f, 0xff, 0xff, 0xff, 0xff, 0xff, 0xff, 0xff]
        );
        round_trip!(
            coer,
            Integer,
            i128::MAX.into(),
            &[
                0x10u8, 0x7f, 0xff, 0xff, 0xff, 0xff, 0xff, 0xff, 0xff, 0xff, 0xff, 0xff, 0xff,
                0xff, 0xff, 0xff, 0xff
            ]
        );
        round_trip!(
            coer,
            Integer,
            i128::MIN.into(),
            &[
                0x10u8, 0x80, 0x00, 0x00, 0x00, 0x00, 0x00, 0x00, 0x00, 0x00, 0x00, 0x00, 0x00,
                0x00, 0x00, 0x00, 0x00
            ]
        );
        round_trip!(
            coer,
            Integer,
            Integer::from(i128::MAX) + 1,
            &[
                0x11u8, 0x00, 0x80, 0x00, 0x00, 0x00, 0x00, 0x00, 0x00, 0x00, 0x00, 0x00, 0x00,
                0x00, 0x00, 0x00, 0x00, 0x00
            ]
        );
        round_trip!(
            coer,
            Integer,
            Integer::from(i128::MIN) - 1,
            &[
                0x11u8, 0xff, 0x7f, 0xff, 0xff, 0xff, 0xff, 0xff, 0xff, 0xff, 0xff, 0xff, 0xff,
                0xff, 0xff, 0xff, 0xff, 0xff
            ]
        );
    }
    #[test]
    fn test_integer_with_unsigned_constraints() {
        type A = ConstrainedInteger<0, { u8::MAX as i128 }>;
        type B = ConstrainedInteger<0, { u16::MAX as i128 }>;
        type C = ConstrainedInteger<0, { u32::MAX as i128 }>;
        type D = ConstrainedInteger<0, { u64::MAX as i128 }>;
        type E = ConstrainedInteger<0, { i128::MAX }>;
        type F = ConstrainedInteger<2, { u16::MAX as i128 }>;

        round_trip!(coer, A, 0.into(), &[0x00]);
        round_trip!(coer, A, 5.into(), &[0x05]);
        round_trip!(coer, A, 255.into(), &[0xff]);
        // Paddings are expected
        round_trip!(coer, B, 0.into(), &[0x00, 0x00]);
        round_trip!(coer, B, 255.into(), &[0x00, 0xff]);
        round_trip!(coer, C, 0.into(), &[0x00, 0x00, 0x00, 0x00]);
        round_trip!(coer, C, u16::MAX.into(), &[0x00, 0x00, 0xff, 0xff]);
        round_trip!(
            coer,
            D,
            0.into(),
            &[0x00, 0x00, 0x00, 0x00, 0x00, 0x00, 0x00, 0x00]
        );
        round_trip!(
            coer,
            D,
            u32::MAX.into(),
            &[0x00, 0x00, 0x00, 0x00, 0xff, 0xff, 0xff, 0xff]
        );
        // Use length determinant when upper range above u64 max
        round_trip!(
            coer,
            E,
            (i128::from(u64::MAX) + 1).into(),
            &[0x09, 0x01, 0x00, 0x00, 0x00, 0x00, 0x00, 0x00, 0x00, 0x00]
        );
        round_trip!(coer, F, 2.into(), &[0x00, 0x02]);
        // Error expected, outside of range constraints
        encode_error!(coer, A, (-1).into());
        encode_error!(coer, B, (-1).into());
        encode_error!(coer, C, (-1).into());
        encode_error!(coer, D, (-1).into());
        encode_error!(coer, E, (-1).into());
        encode_error!(coer, F, (1).into());
        encode_error!(coer, A, (u16::from(u8::MAX) + 1).into());
        encode_error!(coer, B, (u32::from(u16::MAX) + 1).into());
        encode_error!(coer, C, (u64::from(u32::MAX) + 1).into());
        encode_error!(coer, D, (u128::from(u64::MAX) + 1).into());
    }
    #[test]
    fn test_integer_with_signed_constraints() {
        type A = ConstrainedInteger<{ i8::MIN as i128 }, { i8::MAX as i128 }>;
        type B = ConstrainedInteger<{ i16::MIN as i128 }, { i16::MAX as i128 }>;
        type C = ConstrainedInteger<{ i32::MIN as i128 }, { i32::MAX as i128 }>;
        type D = ConstrainedInteger<{ i64::MIN as i128 }, { i64::MAX as i128 }>;
        type E = ConstrainedInteger<-5, 5>;

        round_trip!(coer, A, 0.into(), &[0x00]);
        round_trip!(coer, A, (-1).into(), &[0xff]);
        round_trip!(coer, A, i8::MIN.into(), &[0x80]);
        round_trip!(coer, A, i8::MAX.into(), &[0x7f]);
        // Paddings (0xff as 2's complement) are sometimes expected
        round_trip!(coer, B, 0.into(), &[0x00, 0x00]);
        round_trip!(coer, B, (-1).into(), &[0xff, 0xff]);
        round_trip!(coer, B, i8::MIN.into(), &[0xff, 0x80]);
        round_trip!(coer, B, i8::MAX.into(), &[0x00, 0x7f]);
        round_trip!(coer, B, i16::MIN.into(), &[0x80, 0x00]);
        round_trip!(coer, B, i16::MAX.into(), &[0x7f, 0xff]);

        round_trip!(coer, C, 0.into(), &[0x00, 0x00, 0x00, 0x00]);
        round_trip!(coer, C, (-1).into(), &[0xff, 0xff, 0xff, 0xff]);
        round_trip!(coer, C, i16::MIN.into(), &[0xff, 0xff, 0x80, 0x00]);
        round_trip!(coer, C, i16::MAX.into(), &[0x00, 0x00, 0x7f, 0xff]);
        round_trip!(coer, C, i32::MIN.into(), &[0x80, 0x00, 0x00, 0x00]);
        round_trip!(coer, C, i32::MAX.into(), &[0x7f, 0xff, 0xff, 0xff]);

        round_trip!(
            coer,
            D,
            0.into(),
            &[0x00, 0x00, 0x00, 0x00, 0x00, 0x00, 0x00, 0x00]
        );
        round_trip!(
            coer,
            D,
            (-1).into(),
            &[0xff, 0xff, 0xff, 0xff, 0xff, 0xff, 0xff, 0xff]
        );
        round_trip!(
            coer,
            D,
            i32::MIN.into(),
            &[0xff, 0xff, 0xff, 0xff, 0x80, 0x00, 0x00, 0x00]
        );
        round_trip!(
            coer,
            D,
            i32::MAX.into(),
            &[0x00, 0x00, 0x00, 0x00, 0x7f, 0xff, 0xff, 0xff]
        );
        round_trip!(
            coer,
            D,
            i64::MIN.into(),
            &[0x80, 0x00, 0x00, 0x00, 0x00, 0x00, 0x00, 0x00]
        );
        round_trip!(
            coer,
            D,
            i64::MAX.into(),
            &[0x7f, 0xff, 0xff, 0xff, 0xff, 0xff, 0xff, 0xff]
        );
        round_trip!(coer, E, 4.into(), &[0x04]);
        round_trip!(coer, E, (-4).into(), &[0xfc]);

        // Error expected, outside of range constraints
        encode_error!(coer, A, (i16::from(i8::MIN) - 1).into());
        encode_error!(coer, B, (i32::from(i16::MIN) - 1).into());
        encode_error!(coer, C, (i64::from(i32::MIN) - 1).into());
        encode_error!(coer, D, (i128::from(i64::MIN) - 1).into());

        encode_error!(coer, A, (i16::from(i8::MAX) + 1).into());
        encode_error!(coer, B, (i32::from(i16::MAX) + 1).into());
        encode_error!(coer, C, (i64::from(i32::MAX) + 1).into());
        encode_error!(coer, D, (i128::from(i64::MAX) + 1).into());
    }
    #[test]
    fn test_integer_single_constraint() {
        round_trip_with_constraints!(
            coer,
            Integer,
            Constraints::new(&[Constraint::Value(Value::new(Bounded::Single(5)).into())]),
            5.into(),
            &[0x05]
        );
    }
    #[test]
    fn test_enumerated() {
        #[derive(AsnType, Clone, Copy, Debug, Decode, Encode, PartialEq)]
        #[rasn(enumerated, crate_root = "crate")]
        enum Enum1 {
            Green,
            Red,
            Blue,
        }
        round_trip!(coer, Enum1, Enum1::Green, &[0x00]);
        round_trip!(coer, Enum1, Enum1::Red, &[0x01]);
        round_trip!(coer, Enum1, Enum1::Blue, &[0x02]);
        // TODO, check correctness https://github.com/XAMPPRocky/rasn/discussions/124#discussioncomment-6724973
        #[derive(AsnType, Clone, Copy, Debug, Decode, Encode, PartialEq)]
        #[rasn(enumerated, crate_root = "crate")]
        #[allow(clippy::items_after_statements)]
        enum Enum2 {
            Red,
            Blue,
            Green,
            #[rasn(extension_addition_group)]
            Yellow,
            Purple,
        }
        round_trip!(coer, Enum2, Enum2::Red, &[0x00]);
        round_trip!(coer, Enum2, Enum2::Yellow, &[0x03]);
        round_trip!(coer, Enum2, Enum2::Purple, &[0x04]);
        #[derive(AsnType, Clone, Copy, Debug, Decode, Encode, PartialEq)]
        #[rasn(enumerated, crate_root = "crate")]
        #[allow(clippy::items_after_statements)]
        enum Enum3 {
            Red = 5,
            Blue = 6,
            Green = 7,
        }
        round_trip!(coer, Enum3, Enum3::Red, &[0x05]);
        round_trip!(coer, Enum3, Enum3::Blue, &[0x06]);
        round_trip!(coer, Enum3, Enum3::Green, &[0x07]);

        #[derive(AsnType, Clone, Copy, Debug, Decode, Encode, PartialEq)]
        #[rasn(enumerated, crate_root = "crate")]
        #[allow(clippy::items_after_statements)]
        enum Enum4 {
            Yes = 1000,
            No = -1000,
        }
        round_trip!(coer, Enum4, Enum4::Yes, &[0x82, 0x03, 0xe8]);
        round_trip!(coer, Enum4, Enum4::No, &[0x82, 0xfc, 0x18]);
    }
    #[test]
    fn test_bit_string() {
        round_trip!(
            coer,
            BitString,
            BitString::from_slice(&[0x01]),
            &[0x02, 0x00, 0x01]
        );
        round_trip!(coer, BitString, BitString::from_slice(&[]), &[0x01, 0x00]);
        let mut bv = bitvec![u8, Msb0;];
        bv.extend_from_raw_slice(&[0xff]);
        bv.push(false);
        bv.push(true);
        bv.extend([false; 4].iter());
        // bv should be 14 bits now
        round_trip_with_constraints!(
            coer,
            BitString,
            Constraints::new(&[Constraint::Size(Size::new(Bounded::Single(14)).into())]),
            BitString::from_bitslice(&bv),
            &[0b1111_1111, 0b0100_0000]
        );
        round_trip!(
            coer,
            BitString,
            BitString::from_bitslice(&bv),
            &[0x03u8, 0x02, 0b1111_1111, 0b0100_0000]
        );
        encode_error_with_constraints!(
            coer,
            BitString,
            Constraints::new(&[Constraint::Size(Size::new(Bounded::Single(15)).into())]),
            BitString::from_bitslice(&bv)
        );
    }
    #[test]
    fn test_octet_string() {
        round_trip!(
            coer,
            OctetString,
            OctetString::from_static(&[0x01]),
            &[0x01, 0x01]
        );
        round_trip_with_constraints!(
            coer,
            OctetString,
            Constraints::new(&[Constraint::Size(Size::new(Bounded::Single(5)).into())]),
            OctetString::from_static(&[0x01u8, 0x02, 0x03, 0x04, 0x05]),
            &[0x01u8, 0x02, 0x03, 0x04, 0x05]
        );
        round_trip_with_constraints!(
            coer,
            OctetString,
            Constraints::new(&[Constraint::Size(
                Size::new(Bounded::Range {
                    start: Some(3),
                    end: Some(6)
                })
                .into()
            )]),
            OctetString::from_static(&[0x01u8, 0x02, 0x03, 0x04, 0x05]),
            &[0x05u8, 0x01, 0x02, 0x03, 0x04, 0x05]
        );
        encode_error_with_constraints!(
            coer,
            OctetString,
            Constraints::new(&[Constraint::Size(Size::new(Bounded::Single(5)).into())]),
            OctetString::from_static(&[0x01u8, 0x02, 0x03, 0x04])
        );
        encode_error_with_constraints!(
            coer,
            OctetString,
            Constraints::new(&[Constraint::Size(
                Size::new(Bounded::Range {
                    start: Some(3),
                    end: Some(6)
                })
                .into()
            )]),
            OctetString::from_static(&[0x01u8, 0x02, 0x03, 0x04, 0x05, 0x06, 0x07])
        );
        encode_error_with_constraints!(
            coer,
            OctetString,
            Constraints::new(&[Constraint::Size(
                Size::new(Bounded::Range {
                    start: Some(3),
                    end: Some(6)
                })
                .into()
            )]),
            OctetString::from_static(&[0x01u8, 0x02])
        );
    }
    #[test]
    fn test_object_identifier() {
        // ('A',                   '1.2', b'\x01\x2a'),
        // ('A',              '1.2.3321', b'\x03\x2a\x99\x79')
        round_trip!(
            coer,
            ObjectIdentifier,
            ObjectIdentifier::new(vec![1u32, 2]).unwrap(),
            &[0x01u8, 0x2a]
        );
        round_trip!(
            coer,
            ObjectIdentifier,
            ObjectIdentifier::new(vec![1, 2, 3321]).unwrap(),
            &[0x03u8, 0x2a, 0x99, 0x79]
        );
    }
    #[test]
    fn test_choice() {
        // use crate as rasn;
        #[derive(AsnType, Decode, Debug, Encode, PartialEq)]
        #[rasn(crate_root = "crate")]
        #[rasn(choice, automatic_tags)]
        #[non_exhaustive]
        enum Choice {
            Normal(Integer),
            High(Integer),
            #[rasn(extension_addition)]
            Medium(Integer),
        }
        round_trip!(
            coer,
            Choice,
            Choice::Normal(333.into()),
            &[0x80, 0x02, 0x01, 0x4d]
        );
        round_trip!(
            coer,
            Choice,
            Choice::High(333.into()),
            &[0x81, 0x02, 0x01, 0x4d]
        );
        round_trip!(
            coer,
            Choice,
            Choice::Medium(333.into()),
            &[0x82, 0x03, 0x02, 0x01, 0x4d]
        );

        #[derive(AsnType, Decode, Debug, Encode, PartialEq)]
        #[rasn(crate_root = "crate")]
        #[rasn(choice, automatic_tags)]
        #[non_exhaustive]
        enum BoolChoice {
            A(bool),
            #[rasn(extension_addition)]
            B(bool),
            C(Choice),
        }
        round_trip!(coer, BoolChoice, BoolChoice::A(true), &[0x80, 0xff]);
        round_trip!(coer, BoolChoice, BoolChoice::B(true), &[0x81, 0x01, 0xff]);
        round_trip!(
            coer,
            BoolChoice,
            BoolChoice::C(Choice::Normal(333.into())),
            &[0x82, 0x80, 0x02, 0x01, 0x4d]
        );
        #[derive(AsnType, Decode, Debug, Encode, PartialEq)]
        #[rasn(choice, automatic_tags)]
        #[non_exhaustive]
        enum TripleChoice {
            A(bool),
            B(BoolChoice),
        }
        round_trip!(coer, TripleChoice, TripleChoice::A(true), &[0x80, 0xff]);
        round_trip!(
            coer,
            TripleChoice,
            TripleChoice::B(BoolChoice::C(Choice::Normal(333.into()))),
            &[0x81, 0x82, 0x80, 0x02, 0x01, 0x4d]
        );
        #[derive(AsnType, Debug, Clone, Decode, Encode, PartialEq)]
        #[rasn(crate_root = "crate")]
        #[rasn(choice, automatic_tags)]
        #[non_exhaustive]
        enum TestChoice {
            Number1(()),
            Number2(bool),
            Number3(Box<TopLevel>),
        }

        #[derive(AsnType, Debug, Clone, Decode, Encode, PartialEq)]
        #[rasn(crate_root = "crate")]
        #[rasn(automatic_tags)]
        struct TopLevel {
            #[rasn(value("1..=8"))]
            pub test: u8,
            pub choice: TestChoice,
        }

        impl TopLevel {
            pub fn new(test: u8, choice: TestChoice) -> Self {
                Self { test, choice }
            }
        }

        let test_value = TopLevel::new(
            1,
            TestChoice::Number3(Box::new(TopLevel {
                test: 2,
                choice: TestChoice::Number1(()),
            })),
        );
        round_trip!(coer, TopLevel, test_value, &[1, 130, 2, 128]);
    }
    #[test]
    fn test_numeric_string() {
        round_trip!(
            coer,
            NumericString,
            "123".try_into().unwrap(),
            &[0x03, 0x31, 0x32, 0x33]
        );
        round_trip_with_constraints!(
            coer,
            NumericString,
            Constraints::new(&[Constraint::Size(Size::new(Bounded::Single(3)).into())]),
            "123".try_into().unwrap(),
            &[0x31, 0x32, 0x33]
        );
        round_trip_with_constraints!(
            coer,
            NumericString,
            Constraints::new(&[Constraint::Size(
                Size::new(Bounded::Range {
                    start: Some(3),
                    end: Some(7)
                })
                .into()
            )]),
            "123".try_into().unwrap(),
            &[0x03, 0x31, 0x32, 0x33]
        );
    }
    #[test]
    fn test_printable_string() {
        round_trip!(
            coer,
            PrintableString,
            "foo".try_into().unwrap(),
            &[0x03, 0x66, 0x6f, 0x6f]
        );
        round_trip!(
            coer,
            PrintableString,
            " '()+,-./:=?".try_into().unwrap(),
            &[0x0c, 0x20, 0x27, 0x28, 0x29, 0x2b, 0x2c, 0x2d, 0x2e, 0x2f, 0x3a, 0x3d, 0x3f]
        );
        round_trip_with_constraints!(
            coer,
            PrintableString,
            Constraints::new(&[Constraint::Size(Size::new(Bounded::Single(3)).into())]),
            "foo".try_into().unwrap(),
            &[0x66, 0x6f, 0x6f]
        );
        round_trip_with_constraints!(
            coer,
            PrintableString,
            Constraints::new(&[Constraint::Size(
                Size::new(Bounded::Range {
                    start: Some(3),
                    end: Some(7)
                })
                .into()
            )]),
            "foo".try_into().unwrap(),
            &[0x03, 0x66, 0x6f, 0x6f]
        );
    }
    #[test]
    fn test_visible_string() {
        round_trip!(
            coer,
            VisibleString,
            "foo".try_into().unwrap(),
            &[0x03, 0x66, 0x6f, 0x6f]
        );
        round_trip_with_constraints!(
            coer,
            VisibleString,
            Constraints::new(&[Constraint::Size(Size::new(Bounded::Single(3)).into())]),
            "foo".try_into().unwrap(),
            &[0x66, 0x6f, 0x6f]
        );
        round_trip_with_constraints!(
            coer,
            VisibleString,
            Constraints::new(&[Constraint::Size(
                Size::new(Bounded::Range {
                    start: Some(3),
                    end: Some(7)
                })
                .into()
            )]),
            "foo".try_into().unwrap(),
            &[0x03, 0x66, 0x6f, 0x6f]
        );
    }
    #[test]
    fn test_ia5_string() {
        round_trip!(
            coer,
            Ia5String,
            "foo".try_into().unwrap(),
            &[0x03, 0x66, 0x6f, 0x6f]
        );
        round_trip_with_constraints!(
            coer,
            Ia5String,
            Constraints::new(&[Constraint::Size(Size::new(Bounded::Single(3)).into())]),
            "foo".try_into().unwrap(),
            &[0x66, 0x6f, 0x6f]
        );
        round_trip_with_constraints!(
            coer,
            Ia5String,
            Constraints::new(&[Constraint::Size(
                Size::new(Bounded::Range {
                    start: Some(3),
                    end: Some(7)
                })
                .into()
            )]),
            "foo".try_into().unwrap(),
            &[0x03, 0x66, 0x6f, 0x6f]
        );
    }
    // https://github.com/librasn/rasn/issues/260
    #[test]
    fn invalid_ia5_oer() {
        let data = [4, 4, 4, 129, 233, 0, 1, 0, 2, 4, 130, 236, 236];
        decode_error!(coer, Ia5String, &data);
    }
    #[test]
    fn test_general_string() {
        round_trip!(
            coer,
            GeneralString,
            GeneralString::from_bytes("".as_bytes()).unwrap(),
            &[0x00]
        );
        round_trip!(
            coer,
            GeneralString,
            GeneralString::from_bytes("2".as_bytes()).unwrap(),
            &[0x01, 0x32]
        );
    }
    #[test]
    fn test_utf8_string() {
        round_trip!(coer, Utf8String, "".into(), &[0x00]);
        round_trip!(coer, Utf8String, "2".into(), &[0x01, 0x32]);
        round_trip!(
            coer,
            Utf8String,
            "2".repeat(128),
            &[0x81, 0x80]
                .iter()
                .chain("2".repeat(128).as_bytes().iter())
                .copied()
                .collect::<Vec<_>>()
        );
        round_trip!(
            coer,
            Utf8String,
            "ÄÖÄÖÄÖÄÖ12e4Ä".into(),
            &[
                0x16, 0xc3, 0x84, 0xc3, 0x96, 0xc3, 0x84, 0xc3, 0x96, 0xc3, 0x84, 0xc3, 0x96, 0xc3,
                0x84, 0xc3, 0x96, 0x31, 0x32, 0x65, 0x34, 0xc3, 0x84
            ]
        );
        round_trip_with_constraints!(
            coer,
            Utf8String,
            Constraints::new(&[Constraint::Size(Size::new(Bounded::Single(3)).into())]),
            "foo".into(),
            &[0x66, 0x6f, 0x6f]
        );
    }
    #[test]
    fn test_teletext_string() {
        round_trip!(
            coer,
            TeletexString,
            TeletexString::from("123".as_bytes().to_vec()),
            &[0x03, 0x31, 0x32, 0x33]
        );
    }
    #[test]
    fn test_generalized_time() {
        use chrono::NaiveDate;
        let offset = chrono::FixedOffset::east_opt(0).unwrap();
        let dt = NaiveDate::from_ymd_opt(2080, 10, 9)
            .unwrap()
            .and_hms_micro_opt(13, 0, 5, 342_000)
            .unwrap()
            .and_local_timezone(offset);
        round_trip!(
            coer,
            GeneralizedTime,
            GeneralizedTime::from(dt.unwrap(),),
            &[
                0x13, 0x32, 0x30, 0x38, 0x30, 0x31, 0x30, 0x30, 0x39, 0x31, 0x33, 0x30, 0x30, 0x30,
                0x35, 0x2e, 0x33, 0x34, 0x32, 0x5a
            ]
        );

        let data = [
            24, 19, 43, 53, 49, 54, 49, 53, 32, 32, 48, 53, 50, 52, 48, 57, 52, 48, 50, 48, 90,
        ];

        assert!(crate::der::decode::<crate::types::Open>(&data).is_err());
    }
    #[test]
    fn test_utc_time() {
        // 2019-10-09 13:00:05 UTC
        // 191009130005Z
        round_trip!(
            coer,
            UtcTime,
            UtcTime::from(
                chrono::NaiveDate::from_ymd_opt(2019, 10, 9)
                    .unwrap()
                    .and_hms_opt(13, 0, 5)
                    .unwrap()
                    .and_utc()
            ),
            &[0x0d, 0x31, 0x39, 0x31, 0x30, 0x30, 0x39, 0x31, 0x33, 0x30, 0x30, 0x30, 0x35, 0x5a]
        );
    }
    #[test]
    /// No extension addition presence bitmap in any test case or preamble
    /// Or option or defaults
    fn test_sequence_no_extensions() {
        #[derive(AsnType, Clone, Debug, Decode, Encode, PartialEq)]
        // #[rasn(automatic_tags)]
        #[rasn(crate_root = "crate")]
        struct Sequence1 {
            a: Integer,
            b: Integer,
        }
        round_trip!(
            coer,
            Sequence1,
            Sequence1 {
                a: 1.into(),
                b: 2.into()
            },
            &[0x01, 0x01, 0x01, 0x02]
        );

        #[derive(AsnType, Clone, Debug, Decode, Encode, PartialEq)]
        #[rasn(automatic_tags)]
        struct Sequence2 {
            a: bool,
        }
        round_trip!(coer, Sequence2, Sequence2 { a: true }, &[0xff]);

        #[derive(AsnType, Clone, Debug, Decode, Encode, PartialEq)]
        #[rasn(automatic_tags)]
        struct Sequence3 {
            a: bool,
            b: Sequence1,
        }
        round_trip!(
            coer,
            Sequence3,
            Sequence3 {
                a: true,
                b: Sequence1 {
                    a: 1.into(),
                    b: 2.into()
                }
            },
            &[0xff, 0x01, 0x01, 0x01, 0x02]
        );
        #[derive(AsnType, Clone, Debug, Decode, Encode, PartialEq)]
        #[rasn(crate_root = "crate", choice, automatic_tags)]
        enum Choice1 {
            A(bool),
            B(Sequence1),
        }
        #[derive(AsnType, Clone, Debug, Decode, Encode, PartialEq)]
        #[rasn(crate_root = "crate")]
        struct Sequence4 {
            a: Integer,
            b: Choice1,
        }
        #[derive(AsnType, Clone, Debug, Decode, Encode, PartialEq)]
        #[rasn(crate_root = "crate")]
        struct Sequence5 {
            a: bool,
            b: Sequence4,
        }
        round_trip!(
            coer,
            Sequence5,
            Sequence5 {
                a: true,
                b: Sequence4 {
                    a: 1.into(),
                    b: Choice1::B(Sequence1 {
                        a: 1.into(),
                        b: 2.into()
                    })
                }
            },
            &[0xff, 0x01, 0x01, 0x81, 0x01, 0x01, 0x01, 0x02]
        );
    }
    #[test]
    fn test_sequence_default_option() {
        fn default_a() -> Integer {
            0.into()
        }
        #[derive(AsnType, Clone, Debug, Decode, Encode, PartialEq)]
        #[rasn(automatic_tags)]
        struct Sequence1 {
            #[rasn(default = "default_a")]
            a: Integer,
        }
        round_trip!(coer, Sequence1, Sequence1 { a: 0.into() }, &[0x00]);
        round_trip!(
            coer,
            Sequence1,
            Sequence1 { a: 1.into() },
            &[0b1000_0000, 0x01, 0x01]
        );
        #[derive(AsnType, Clone, Debug, Decode, Encode, PartialEq)]
        #[rasn(automatic_tags)]
        struct Sequence2 {
            a: Integer,
            b: Option<Integer>,
        }
        round_trip!(
            coer,
            Sequence2,
            Sequence2 {
                a: 1.into(),
                b: Some(2.into())
            },
            &[0b1000_0000, 0x01, 0x01, 0x01, 0x02]
        );
        round_trip!(
            coer,
            Sequence2,
            Sequence2 {
                a: 1.into(),
                b: None
            },
            &[0x00, 0x01, 0x01]
        );
        #[derive(AsnType, Clone, Debug, Decode, Encode, PartialEq)]
        #[rasn(automatic_tags)]
        struct Sequence4 {
            #[rasn(default = "default_a")]
            a: Integer, // default is 0
            b: Option<Integer>,
        }
        round_trip!(
            coer,
            Sequence4,
            Sequence4 {
                a: 0.into(),
                b: None
            },
            &[0x00]
        );
        round_trip!(
            coer,
            Sequence4,
            Sequence4 {
                a: 1.into(),
                b: Some(3.into())
            },
            &[0b1100_0000, 0x01, 0x01, 0x01, 0x03]
        );
    }
    #[test]
    fn test_sequence_with_extensions() {
        #[derive(AsnType, Clone, Debug, Decode, Encode, PartialEq)]
        #[rasn(automatic_tags)]
        #[non_exhaustive]
        struct Sequence1 {
            a: bool,
        }
        round_trip!(coer, Sequence1, Sequence1 { a: true }, &[0x00, 0xff]);
        #[derive(AsnType, Clone, Debug, Decode, Encode, PartialEq)]
        #[rasn(automatic_tags)]
        #[non_exhaustive]
        struct Sequence2 {
            a: bool,
            #[rasn(extension_addition)]
            b: Option<bool>,
            #[rasn(extension_addition)]
            c: Option<bool>,
        }
        round_trip!(
            coer,
            Sequence2,
            Sequence2 {
                a: true,
                b: Some(true),
                c: Some(true)
            },
            &[0x80, 0xff, 0x02, 0x06, 0xc0, 0x01, 0xff, 0x01, 0xff]
        );
        #[derive(AsnType, Clone, Debug, Decode, Encode, PartialEq)]
        #[rasn(automatic_tags)]
        #[non_exhaustive]
        struct Sequence3 {
            a: bool,
            #[rasn(extension_addition_group)]
            b: Option<Sequence4>,
        }
        #[derive(AsnType, Clone, Debug, Decode, Encode, PartialEq)]
        #[rasn(automatic_tags)]
        struct Sequence4 {
            a: bool,
        }
        round_trip!(
            coer,
            Sequence3,
            Sequence3 { a: true, b: None },
            &[0x00, 0xff]
        );
        round_trip!(
            coer,
            Sequence3,
            Sequence3 {
                a: true,
                b: Some(Sequence4 { a: true })
            },
            &[0x80, 0xff, 0x02, 0x07, 0x80, 0x01, 0xff]
        );
        #[derive(AsnType, Clone, Debug, Decode, Encode, PartialEq)]
        #[rasn(automatic_tags)]
        #[non_exhaustive]
        struct Sequence5 {
            a: bool,
            #[rasn(extension_addition)]
            b: Option<bool>,
        }
        round_trip!(
            coer,
            Sequence5,
            Sequence5 { a: true, b: None },
            &[0x00, 0xff]
        );
        round_trip!(
            coer,
            Sequence5,
            Sequence5 {
                a: true,
                b: Some(true)
            },
            &[0x80, 0xff, 0x02, 0x07, 0x80, 0x01, 0xff]
        );
    }
    #[test]
    fn test_sequence_of() {
        round_trip!(
            coer,
            SequenceOf::<Integer>,
            SequenceOf::<Integer>::from(vec![]),
            &[0x01, 0x00]
        );
        round_trip!(
            coer,
            SequenceOf::<Integer>,
            SequenceOf::<Integer>::from(vec![1.into(), 2.into()]),
            &[0x01, 0x02, 0x01, 0x01, 0x01, 0x02]
        );
    }
    #[test]
    fn test_set() {
        #[derive(AsnType, Clone, Debug, Decode, Encode, PartialEq)]
        #[rasn(set, tag(application, 0))]
        struct Foo {
            #[rasn(tag(explicit(444)))]
            a: Integer,
            #[rasn(tag(explicit(5)))]
            b: Integer,
            #[rasn(tag(application, 9))]
            c: Integer,
        }
        round_trip!(
            coer,
            Foo,
            Foo {
                a: 5.into(),
                b: 6.into(),
                c: 7.into(),
            },
            &[0x01, 0x07, 0x01, 0x06, 0x01, 0x05]
        );
    }
    #[test]
    fn test_sequence_with_nested_opt() {
        #[derive(AsnType, Clone, Debug, Decode, Encode, PartialEq)]
        #[rasn(automatic_tags)]
        struct Sequence1 {
            a: Integer,
            b: Option<Integer>,
        }
        #[derive(AsnType, Clone, Debug, Decode, Encode, PartialEq)]
        #[rasn(automatic_tags)]
        struct Sequence2 {
            a: Integer,
            b: Option<Sequence1>,
        }
        round_trip!(
            coer,
            Sequence2,
            Sequence2 {
                a: 1.into(),
                b: Some(Sequence1 {
                    a: 2.into(),
                    b: Some(3.into())
                })
            },
            &[0x80, 0x01, 0x01, 0x80, 0x01, 0x02, 0x01, 0x03]
        );
        #[derive(AsnType, Clone, Debug, Decode, Encode, PartialEq)]
        #[rasn(automatic_tags)]
        struct Sequence3 {
            a: Integer,
            b: Sequence2,
        }
        round_trip!(
            coer,
            Sequence3,
            Sequence3 {
                a: 1.into(),
                b: Sequence2 {
                    a: 2.into(),
                    b: Some(Sequence1 {
                        a: 3.into(),
                        b: Some(4.into())
                    })
                }
            },
            &[0x01, 0x01, 0x80, 0x01, 0x02, 0x80, 0x01, 0x03, 0x01, 0x04]
        );
    }
    #[test]
    fn test_boxed_sequence() {
        #[derive(AsnType, Clone, Debug, Decode, Encode, PartialEq)]
        #[rasn(automatic_tags)]
        struct Sequence1 {
            a: Integer,
            b: Option<Integer>,
        }
        #[derive(AsnType, Clone, Debug, Decode, Encode, PartialEq)]
        #[rasn(automatic_tags)]
        struct Sequence2 {
            a: Integer,
            b: Box<Sequence1>,
        }
        round_trip!(
            coer,
            Sequence2,
            Sequence2 {
                a: 1.into(),
                b: Box::new(Sequence1 {
                    a: 2.into(),
                    b: Some(3.into())
                })
            },
            &[0x01, 0x01, 0x80, 0x01, 0x02, 0x01, 0x03]
        );
    }
    #[test]
    fn test_nested_boxed_sequence() {
        #[derive(AsnType, Clone, Debug, Decode, Encode, PartialEq)]
        #[rasn(choice, automatic_tags)]
        enum Choice1 {
            A(bool),
            B(Box<Sequence1>),
        }
        #[derive(AsnType, Clone, Debug, Decode, Encode, PartialEq)]
        #[rasn(automatic_tags)]
        struct Sequence1 {
            a: Option<Integer>,
            b: Choice1,
        }
        round_trip!(
            coer,
            Sequence1,
            Sequence1 {
                a: Some(1.into()),
                b: Choice1::B(Box::new(Sequence1 {
                    a: Some(2.into()),
                    b: Choice1::A(true)
                }))
            },
            &[0x80, 0x01, 0x01, 0x81, 0x80, 0x01, 0x02, 0x80, 0xff]
        );
    }
    #[test]
    fn test_empty_sequence() {
        #[derive(AsnType, Clone, Debug, Decode, Encode, PartialEq)]
        #[rasn(automatic_tags)]
        struct Sequence1 {}
        round_trip!(coer, Sequence1, Sequence1 {}, &[]);

        // Only optional fields, all empty
        #[derive(AsnType, Clone, Debug, Decode, Encode, PartialEq)]
        #[rasn(automatic_tags)]
        struct Sequence2 {
            a: Option<Integer>,
            b: Option<Integer>,
        }
        round_trip!(coer, Sequence2, Sequence2 { a: None, b: None }, &[0x00]);
        // Only default values
        #[derive(AsnType, Clone, Debug, Decode, Encode, PartialEq)]
        #[rasn(automatic_tags)]
        struct Sequence3 {
            #[rasn(default = "default_a")]
            a: Integer,
            #[rasn(default = "default_b")]
            b: Integer,
        }
        fn default_a() -> Integer {
            0.into()
        }
        fn default_b() -> Integer {
            1.into()
        }
        round_trip!(
            coer,
            Sequence3,
            Sequence3 {
                a: 0.into(),
                b: 1.into()
            },
            &[0x00]
        );
    }
    #[test]
    fn test_constrained_option() {
        #[derive(AsnType, Debug, Clone, Decode, Encode, PartialEq, PartialOrd, Eq, Ord, Hash)]
        #[rasn(delegate, size("3"))]
        pub struct HashedId3(pub OctetString);

        #[derive(AsnType, Debug, Decode, Encode, Clone, PartialEq, PartialOrd, Eq, Ord, Hash)]
        #[rasn(automatic_tags)]
        pub struct ConstrainedOptions {
            pub a: Option<HashedId3>,
        }
        round_trip!(
            coer,
            ConstrainedOptions,
            ConstrainedOptions { a: None },
            &[0x00]
        );
        round_trip!(
            coer,
            ConstrainedOptions,
            ConstrainedOptions {
                a: Some(HashedId3(OctetString::from_static(&[0x01, 0x02, 0x03])))
            },
            &[0x80, 0x01, 0x02, 0x03]
        );
    }
    #[test]
    fn test_null_in_option() {
        #[derive(AsnType, Debug, Encode, Decode, Clone, PartialEq, PartialOrd, Eq, Ord, Hash)]
        #[rasn(automatic_tags)]
        #[non_exhaustive]
        pub struct Omitted {
            pub a: Option<OctetString>,
            #[rasn(extension_addition)]
            pub omitted: Option<()>,
        }
        round_trip!(
            coer,
            Omitted,
            Omitted {
                a: Some(OctetString::from_static(&[0x00, 0x01, 0x02])),
                omitted: Some(())
            },
<<<<<<< HEAD
            &[0x00]
=======
            &[192, 3, 0, 1, 2, 2, 7, 128, 0]
>>>>>>> c0a4f097
        );
    }
}<|MERGE_RESOLUTION|>--- conflicted
+++ resolved
@@ -1245,11 +1245,7 @@
                 a: Some(OctetString::from_static(&[0x00, 0x01, 0x02])),
                 omitted: Some(())
             },
-<<<<<<< HEAD
-            &[0x00]
-=======
             &[192, 3, 0, 1, 2, 2, 7, 128, 0]
->>>>>>> c0a4f097
         );
     }
 }