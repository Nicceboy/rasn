<<<<<<< HEAD
use anyhow::{Context, Result};
use clap::{ArgGroup, Parser};
use fuzz::fuzz_types::SingleSizeConstrainedBitString;
use rasn::prelude::*;

use rasn_smi::v2::ObjectSyntax;

/// Run crash cases of fuzzing from a directory or a single file.
#[derive(Parser, Debug)]
#[clap(group(ArgGroup::new("input").required(true).args(&["crash_file", "crash_dir"])))]
struct Cli {
    /// The path fo single crash file, e.g. out/oer/default/crashes/crash-1
    #[clap(long, value_parser)]
    crash_file: Option<String>,
    /// The crash directory, e.g. out/oer/default/crashes/
    #[arg(long, value_parser)]
    crash_dir: Option<String>,
    /// The codec to run the crash file (oer, der) for now, in future requires target type as well
    #[arg(long)]
    codec: String,
}

fn main() -> Result<()> {
    let args = Cli::parse();
    let fuzz_fn = match &args.codec {
        // codec if codec == "oer" => fuzz::fuzz_oer::<Integer>,
        // codec if codec == "oer" => fuzz::fuzz_oer::<SingleSizeConstrainedBitString>,
        codec if codec == "oer" => fuzz::fuzz_coer::<ObjectIdentifier>,
        // codec if codec == "der" => fuzz::fuzz_pkix,
        _ => fuzz::fuzz,
    };
    match (&args.crash_file, &args.crash_dir) {
        (Some(file), None) => {
            println!("Using file: {file}");
            run_single_file(file.to_owned().into(), fuzz_fn);
        }
        (None, Some(dir)) => {
            println!("Using directory: {dir}");
            run_from_dir(dir.to_owned().into(), fuzz_fn)?;
        }
        _ => unreachable!(), // clap ensures one of them is provided
=======
fn main() -> Result<(), Box<dyn std::error::Error>> {
    for file in std::fs::read_dir("out/default/crashes/")?
        .filter_map(Result::ok)
        .map(|entry| entry.path())
    {
        let case = file.file_stem().unwrap().to_str().unwrap().to_owned();
        println!("Testing Crash case: `{}`", case);
        fuzz::fuzz(&std::fs::read(file)?);
        println!("Testing Crash case: `{}` successful", case);
>>>>>>> d4e88ecd
    }

    Ok(())
}
fn run_from_dir(dir: std::path::PathBuf, fuzz_fn: fn(&[u8])) -> Result<()> {
    let crash_dir = std::fs::read_dir(dir)
        .with_context(|| "Could not find the crash directory.".to_string())?;

    for file in crash_dir.filter_map(Result::ok).map(|entry| entry.path()) {
        run_single_file(file, fuzz_fn);
    }
    Ok(())
}

fn run_single_file(file: std::path::PathBuf, fuzz_fn: fn(&[u8])) {
    let case = file.file_stem().unwrap().to_str().unwrap().to_owned();
    let result = std::panic::catch_unwind(|| {
        fuzz_fn(&std::fs::read(file).unwrap());
    });
    match result {
        Ok(_) => {
            println!("Testing Crash case: `{case}` - successful without panics");
        }
        Err(err) => {
            println!("Testing Crash case: `{case}` failed with panics: {err:?}");
        }
    }
}<|MERGE_RESOLUTION|>--- conflicted
+++ resolved
@@ -1,4 +1,3 @@
-<<<<<<< HEAD
 use anyhow::{Context, Result};
 use clap::{ArgGroup, Parser};
 use fuzz::fuzz_types::SingleSizeConstrainedBitString;
@@ -26,7 +25,8 @@
     let fuzz_fn = match &args.codec {
         // codec if codec == "oer" => fuzz::fuzz_oer::<Integer>,
         // codec if codec == "oer" => fuzz::fuzz_oer::<SingleSizeConstrainedBitString>,
-        codec if codec == "oer" => fuzz::fuzz_coer::<ObjectIdentifier>,
+        // codec if codec == "oer" => fuzz::fuzz_coer::<ObjectSyntax>,
+        codec if codec == "ber" => fuzz::fuzz_ber::<Ia5String>,
         // codec if codec == "der" => fuzz::fuzz_pkix,
         _ => fuzz::fuzz,
     };
@@ -40,17 +40,6 @@
             run_from_dir(dir.to_owned().into(), fuzz_fn)?;
         }
         _ => unreachable!(), // clap ensures one of them is provided
-=======
-fn main() -> Result<(), Box<dyn std::error::Error>> {
-    for file in std::fs::read_dir("out/default/crashes/")?
-        .filter_map(Result::ok)
-        .map(|entry| entry.path())
-    {
-        let case = file.file_stem().unwrap().to_str().unwrap().to_owned();
-        println!("Testing Crash case: `{}`", case);
-        fuzz::fuzz(&std::fs::read(file)?);
-        println!("Testing Crash case: `{}` successful", case);
->>>>>>> d4e88ecd
     }
 
     Ok(())
