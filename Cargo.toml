--- conflicted
+++ resolved
@@ -13,14 +13,9 @@
 bench = false
 
 [workspace]
-<<<<<<< HEAD
-members = [".", "macros", "standards/*", "fuzzing"]
-=======
-members = [".", "macros", "macros/macros_impl", "standards/*"]
+
+[workspace.package]members = [".", "macros", "macros/macros_impl", "standards/*"]
 exclude = ["fuzzing"]
->>>>>>> cec37475
-
-[workspace.package]
 edition = "2021"
 license = "MIT OR Apache-2.0"
 version = "0.22.0"
@@ -74,20 +69,6 @@
 bitvec.workspace = true
 bytes = { version = "1.7.2", default-features = false }
 chrono.workspace = true
-<<<<<<< HEAD
-konst = { version = "0.3.5", default-features = false }
-nom-bitvec = { package = "bitvec-nom2", version = "0.2.0" }
-arrayvec = { version = "0.7.4", default-features = false }
-either = { version = "1.9.0", default-features = false }
-once_cell = { version = "1.18.0", default-features = false, features = [
-  "race",
-  "alloc",
-] }
-num-integer = { version = "0.1.45", default-features = false, features = [
-  "i128",
-] }
-jzon = { version = "0.12.5", optional = true }
-=======
 either = { version = "1.13.0", default-features = false }
 hashbrown = "0.14.5"
 nom = { version = "7.1.3", default-features = false, features = ["alloc"] }
@@ -95,24 +76,23 @@
 num-bigint = { version = "0.4.6", default-features = false }
 num-traits = { version = "0.2.19", default-features = false }
 num-integer = { version = "0.1.46", default-features = false, features = [
-    "i128",
+  "i128",
 ] }
 once_cell = { version = "1.20.2", default-features = false, features = [
-    "race",
-    "alloc",
+  "race",
+  "alloc",
 ] }
 rasn-compiler = { version = "0.5.3", optional = true }
 rasn-derive = { version = "0.22", path = "macros" }
 snafu = { version = "0.8.5", default-features = false, features = [
-    "rust_1_81",
+  "rust_1_81",
 ] }
 serde_json = { version = "1", default-features = false, features = ["alloc"] }
->>>>>>> cec37475
 
 [dev-dependencies]
 criterion = { version = "0.5.1", default-features = false, features = [
-    "plotters",
-    "cargo_bench_support",
+  "plotters",
+  "cargo_bench_support",
 ] }
 iai-callgrind = "0.14.0"
 once_cell = "1.20.2"
